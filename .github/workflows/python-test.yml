# This workflow will install Python dependencies, run tests and lint with a variety of Python versions
# For more information see: https://help.github.com/actions/language-and-framework-guides/using-python-with-github-actions

name: Python test

on:
  push:
    branches: [ main ]
  pull_request:
    branches: [ main, dev ]
  workflow_dispatch:

jobs:
  build:

    runs-on: ubuntu-latest
    strategy:
      fail-fast: false
      matrix:
<<<<<<< HEAD
        python-version: ["3.10", "3.11","3.12", "3.13"]
=======
        python-version: ["3.10", "3.12", "3.13"]
>>>>>>> 93319e5d

    steps:
    - uses: actions/checkout@v4
    - name: Set up Python ${{ matrix.python-version }}
      uses: actions/setup-python@v5
      with:
        python-version: ${{ matrix.python-version }}
        cache: "pip"
    - run: |
        python -m pip install --upgrade pip
        python -m pip install flake8 pytest
        python -m pip install .
        
    - name: Lint with flake8
      run: |
        # stop the build if there are Python syntax errors or undefined names
        flake8 . --count --select=E9,F63,F7,F82 --show-source --statistics
        # exit-zero treats all errors as warnings. The GitHub editor is 127 chars wide
        flake8 . --count --exit-zero --max-complexity=10 --max-line-length=127 --statistics
    - name: Test
      run: |
<<<<<<< HEAD
        pytest
=======
        coverage run -m pytest
        coverage combine
        coverage html
        coverage xml -o coverage_${{ matrix.python-version }}.xml
        export CODACY_PROJECT_TOKEN=${{ secrets.CODACY_API_TOKEN }}
        bash <(curl -Ls https://coverage.codacy.com/get.sh) report \
        --partial -l python -r coverage_${{ matrix.python-version }}.xml
    - name: Archive coverage results
      uses: actions/upload-artifact@v4
      with:
        name: code-coverage-report
        path: |
          htmlcov/
          coverage_${{ matrix.python-version }}.xml
  finalise:
    needs: build
    runs-on: ubuntu-latest
    steps:
    - name: Finish coverage report
      run: |
        export CODACY_PROJECT_TOKEN=${{ secrets.CODACY_API_TOKEN }}
        bash <(curl -Ls https://coverage.codacy.com/get.sh) final
>>>>>>> 93319e5d
<|MERGE_RESOLUTION|>--- conflicted
+++ resolved
@@ -17,11 +17,7 @@
     strategy:
       fail-fast: false
       matrix:
-<<<<<<< HEAD
-        python-version: ["3.10", "3.11","3.12", "3.13"]
-=======
-        python-version: ["3.10", "3.12", "3.13"]
->>>>>>> 93319e5d
+        python-version: ["3.10", "3.11", "3.12", "3.13"]
 
     steps:
     - uses: actions/checkout@v4
@@ -43,29 +39,4 @@
         flake8 . --count --exit-zero --max-complexity=10 --max-line-length=127 --statistics
     - name: Test
       run: |
-<<<<<<< HEAD
-        pytest
-=======
-        coverage run -m pytest
-        coverage combine
-        coverage html
-        coverage xml -o coverage_${{ matrix.python-version }}.xml
-        export CODACY_PROJECT_TOKEN=${{ secrets.CODACY_API_TOKEN }}
-        bash <(curl -Ls https://coverage.codacy.com/get.sh) report \
-        --partial -l python -r coverage_${{ matrix.python-version }}.xml
-    - name: Archive coverage results
-      uses: actions/upload-artifact@v4
-      with:
-        name: code-coverage-report
-        path: |
-          htmlcov/
-          coverage_${{ matrix.python-version }}.xml
-  finalise:
-    needs: build
-    runs-on: ubuntu-latest
-    steps:
-    - name: Finish coverage report
-      run: |
-        export CODACY_PROJECT_TOKEN=${{ secrets.CODACY_API_TOKEN }}
-        bash <(curl -Ls https://coverage.codacy.com/get.sh) final
->>>>>>> 93319e5d
+        pytest