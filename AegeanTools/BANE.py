--- conflicted
+++ resolved
@@ -104,13 +104,8 @@
         std = np.std(clipped)
         mean = np.mean(clipped)
         prev_valid = curr_valid
-<<<<<<< HEAD
-    else:
-        logger.debug(f"No stopping criteria was reached after {count} cycles")
-=======
     # else:  # disable logging so that numba can be fast
     #     logger.debug("No stopping criteria was reached after {0} cycles".format(count))
->>>>>>> 631df8cf
 
     return mean, std
 
@@ -517,9 +512,7 @@
         if not step_size[0] == step_size[1]:
             step_size = (min(step_size), min(step_size))
             logger.info(
-                "Changing grid to be {} so we can compress the output".format(
-                    step_size
-                )
+                "Changing grid to be {} so we can compress the output".format(step_size)
             )
 
     logger.info(f"using grid_size {step_size}, box_size {box_size}")
