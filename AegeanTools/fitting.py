#! /usr/bin/env python
"""
Provide fitting routines and helper functions to Aegean
"""

import copy
import math
import lmfit
import numpy as np

from scipy.linalg import eigh, inv
from AegeanTools.logging import logger
from . import flags
from .angle_tools import bear, gcd
from .exceptions import AegeanNaNModelError
from .models import ComponentSource, ComponentWithAlpha

# don't freak out if numba isn't installed
try:
    from numba import njit
except ImportError:

    def njit(f):
        return f


__author__ = "Paul Hancock"

# ERR_MASK is used to indicate that the err_x value can't be determined
ERR_MASK = -1.0


# Modelling and fitting functions
@njit
def elliptical_gaussian(x, y, amp, xo, yo, sx, sy, theta):
<<<<<<< HEAD
    return ComponentSource.eval(x, y, amp, xo, yo, sx, sy, theta)
=======
    """
    Generate a model 2d Gaussian with the given parameters.
    Evaluate this model at the given locations x,y.

    Parameters
    ----------
    x, y : numeric or array-like
        locations at which to evaluate the gaussian
    amp : float
        Peak value.
    xo, yo : float
        Center of the gaussian.
    sx, sy : float
        major/minor axes in sigmas
    theta : float
        position angle (degrees) CCW from x-axis

    Returns
    -------
    data : numeric or array-like
        Gaussian function evaluated at the x,y locations.
    """
    if not np.isfinite(theta):
        sint = np.nan
        cost = np.nan
    else:
        sint = math.sin(np.radians(theta))
        cost = math.cos(np.radians(theta))

    xxo = x - xo
    yyo = y - yo
    exp = (xxo * cost + yyo * sint) ** 2 / sx**2 + (
        xxo * sint - yyo * cost
    ) ** 2 / sy**2
    exp *= -1.0 / 2
    return amp * np.exp(exp)


def elliptical_gaussian_with_alpha(
    x, y, v, amp, xo, yo, vo, sx, sy, theta, alpha, beta=None
):
    """
    Generate a model 2d Gaussian with spectral terms.
    Evaluate this model at the given locations x,y,dv.
>>>>>>> 631df8cf


def elliptical_gaussian_with_alpha(x, y, v, amp, xo, yo, vo, sx, sy, theta, alpha):
    return ComponentWithAlpha.eval(x, y, v, amp, xo, yo, vo, sx, sy, theta, alpha)


def Cmatrix(x, y, sx, sy, theta):
    """
    Construct a correlation matrix corresponding to the data.
    The matrix assumes a gaussian correlation function.

    Parameters
    ----------
    x, y : array-like
        locations at which to evaluate the correlation matrix
    sx, sy : float
        major/minor axes of the gaussian correlation function (sigmas)

    theta : float
        position angle of the gaussian correlation function (degrees)

    Returns
    -------
    data : array-like
        The C-matrix.
    """
    C = np.vstack(
        [elliptical_gaussian(x, y, 1, i, j, sx, sy, theta) for i, j in zip(x, y)]
    )
    return C


def Bmatrix(C):
    """
    Calculate a matrix which is effectively the square root of the
    correlation matrix C

    Parameters
    ----------
    C : 2d array
        A covariance matrix

    Returns
    -------
    B : 2d array
        A matrix B such the B.dot(B') = inv(C)
    """
    # this version of finding the square root of the inverse matrix
    # suggested by Cath Trott
    L, Q = eigh(C)
    # force very small eigenvalues to have some minimum non-zero value
    minL = 1e-9 * L[-1]
    L[L < minL] = minL
    S = np.diag(1 / np.sqrt(L))
    B = Q.dot(S)
    return B


def jacobian(pars, x, y):
    """
    Analytical calculation of the Jacobian for an elliptical gaussian
    Will work for a model that contains multiple Gaussians, and for which
    some components are not being fit (don't vary).

    Parameters
    ----------
    pars : lmfit.Model
        The model parameters
    x, y : list
        Locations at which the jacobian is being evaluated

    Returns
    -------
    j : 2d array
        The Jacobian.

    See Also
    --------
    :func:`AegeanTools.fitting.emp_jacobian`
    """

    matrix = []

    for i in range(pars["components"].value):
        prefix = f"c{i}_"
        amp = pars[prefix + "amp"].value
        xo = pars[prefix + "xo"].value
        yo = pars[prefix + "yo"].value
        sx = pars[prefix + "sx"].value
        sy = pars[prefix + "sy"].value
        theta = pars[prefix + "theta"].value

        # The derivative with respect to component i
        # doesn't depend on any other components thus
        # the model should not contain the other components
        model = elliptical_gaussian(x, y, amp, xo, yo, sx, sy, theta)

        # precompute for speed
        sint = np.sin(np.radians(theta))
        cost = np.cos(np.radians(theta))
        xxo = x - xo
        yyo = y - yo
        xcos, ycos = xxo * cost, yyo * cost
        xsin, ysin = xxo * sint, yyo * sint

        if pars[prefix + "amp"].vary:
            dmds = model / amp
            matrix.append(dmds)

        if pars[prefix + "xo"].vary:
            dmdxo = cost * (xcos + ysin) / sx**2 + sint * (xsin - ycos) / sy**2
            dmdxo *= model
            matrix.append(dmdxo)

        if pars[prefix + "yo"].vary:
            dmdyo = sint * (xcos + ysin) / sx**2 - cost * (xsin - ycos) / sy**2
            dmdyo *= model
            matrix.append(dmdyo)

        if pars[prefix + "sx"].vary:
            dmdsx = model / sx**3 * (xcos + ysin) ** 2
            matrix.append(dmdsx)

        if pars[prefix + "sy"].vary:
            dmdsy = model / sy**3 * (xsin - ycos) ** 2
            matrix.append(dmdsy)

        if pars[prefix + "theta"].vary:
            dmdtheta = (
                model * (sy**2 - sx**2) * (xsin - ycos) * (xcos + ysin) / sx**2 / sy**2
            )
            matrix.append(dmdtheta)

    return np.array(matrix)


def emp_jacobian(pars, x, y):
    """
    An empirical calculation of the Jacobian
    Will work for a model that contains multiple Gaussians, and for which
    some components are not being fit (don't vary).

    Parameters
    ----------
    pars : lmfit.Model
        The model parameters
    x, y : list
        Locations at which the jacobian is being evaluated

    Returns
    -------
    j : 2d array
        The Jacobian.

    See Also
    --------
    :func:`AegeanTools.fitting.jacobian`
    """
    eps = 1e-5
    matrix = []
    model = ntwodgaussian_lmfit(pars)(x, y)
    for i in range(pars["components"].value):
        prefix = f"c{i}_"
        for p in ["amp", "xo", "yo", "sx", "sy", "theta"]:
            if pars[prefix + p].vary:
                pars[prefix + p].value += eps
                dmdp = ntwodgaussian_lmfit(pars)(x, y) - model
                matrix.append(dmdp / eps)
                pars[prefix + p].value -= eps
    matrix = np.array(matrix)
    return matrix


def lmfit_jacobian(pars, x, y, errs=None, B=None, emp=False):
    r"""
    Wrapper around `AegeanTools.fitting.jacobian` and
    `AegeanTools.fitting.emp_jacobian` which gives the output in a format
    that is required for lmfit.

    Parameters
    ----------
    pars : lmfit.Model
        The model parameters

    x, y : list
        Locations at which the jacobian is being evaluated

    errs : list
        a vector of 1\sigma errors (optional). Default = None

    B : 2d-array
        a B-matrix (optional) see `AegeanTools.fitting.Bmatrix`

    emp : bool
        If true the use empirical Jacobian, otherwise use analytical Default =
        False.

    Returns
    -------
    j : 2d-array
        A Jacobian.

    See Also
    --------
    `AegeanTools.fitting.Bmatrix`
    `AegeanTools.fitting.jacobian`
    `AegeanTools.fitting.emp_jacobian`

    """
    if emp:
        matrix = emp_jacobian(pars, x, y)
    else:
        # calculate in the normal way
        matrix = jacobian(pars, x, y)
    # now munge this to be as expected for lmfit
    matrix = np.vstack(matrix)

    if errs is not None:
        matrix /= errs
        # matrix = matrix.dot(errs)

    if B is not None:
        matrix = matrix.dot(B)

    matrix = np.transpose(matrix)
    return matrix


def hessian(pars, x, y):
    """
    Create a hessian matrix corresponding to the source model 'pars'
    Only parameters that vary will contribute to the hessian.
    Thus there will be a total of nvar x nvar entries, each of which is a
    len(x) x len(y) array.

    Parameters
    ----------
    pars : lmfit.Parameters
        The model
    x, y : list
        locations at which to evaluate the Hessian

    Returns
    -------
    h : np.array
        Hessian. Shape will be (nvar, nvar, len(x), len(y))

    See Also
    --------
    :func:`AegeanTools.fitting.emp_hessian`
    """
    j = 0  # keeping track of the number of variable parameters
    # total number of variable parameters
    ntvar = np.sum([pars[k].vary for k in pars.keys() if k != "components"])
    # construct an empty matrix of the correct size
    hmat = np.zeros((ntvar, ntvar, x.shape[0], x.shape[1]))
    npvar = 0

    for i in range(pars["components"].value):
        prefix = f"c{i}_"
        amp = pars[prefix + "amp"].value
        xo = pars[prefix + "xo"].value
        yo = pars[prefix + "yo"].value
        sx = pars[prefix + "sx"].value
        sy = pars[prefix + "sy"].value
        theta = pars[prefix + "theta"].value

        amp_var = pars[prefix + "amp"].vary
        xo_var = pars[prefix + "xo"].vary
        yo_var = pars[prefix + "yo"].vary
        sx_var = pars[prefix + "sx"].vary
        sy_var = pars[prefix + "sy"].vary
        theta_var = pars[prefix + "theta"].vary

        # precomputed for speed
        model = elliptical_gaussian(x, y, amp, xo, yo, sx, sy, theta)
        sint = np.sin(np.radians(theta))
        sin2t = np.sin(np.radians(2 * theta))
        cost = np.cos(np.radians(theta))
        cos2t = np.cos(np.radians(2 * theta))
        sx2 = sx**2
        sy2 = sy**2
        xxo = x - xo
        yyo = y - yo
        xcos, ycos = xxo * cost, yyo * cost
        xsin, ysin = xxo * sint, yyo * sint

        if amp_var:
            k = npvar  # second round of keeping track of variable params
            # H(amp,amp)/G =  0
            hmat[j][k] = 0
            k += 1

            if xo_var:
                # H(amp,xo)/G =  1.0*(sx**2*((x - xo)*sin(t) + (-y + yo)*cos(t))*sin(t) + sy**2*((x - xo)*cos(t) + (y - yo)*sin(t))*cos(t))/(amp*sx**2*sy**2)
                hmat[j][k] = (xsin - ycos) * sint / sy2 + (xcos + ysin) * cost / sx2
                hmat[j][k] *= model
                k += 1

            if yo_var:
                # H(amp,yo)/G =  1.0*(-sx**2*((x - xo)*sin(t) + (-y + yo)*cos(t))*cos(t) + sy**2*((x - xo)*cos(t) + (y - yo)*sin(t))*sin(t))/(amp*sx**2*sy**2)
                hmat[j][k] = -(xsin - ycos) * cost / sy2 + (xcos + ysin) * sint / sx2
                hmat[j][k] *= model / amp
                k += 1

            if sx_var:
                # H(amp,sx)/G =  1.0*((x - xo)*cos(t) + (y - yo)*sin(t))**2/(amp*sx**3)
                hmat[j][k] = (xcos + ysin) ** 2
                hmat[j][k] *= model / (amp * sx**3)
                k += 1

            if sy_var:
                # H(amp,sy) =  1.0*((x - xo)*sin(t) + (-y + yo)*cos(t))**2/(amp*sy**3)
                hmat[j][k] = (xsin - ycos) ** 2
                hmat[j][k] *= model / (amp * sy**3)
                k += 1

            if theta_var:
                # H(amp,t) =  (-1.0*sx**2 + sy**2)*((x - xo)*sin(t) + (-y + yo)*cos(t))*((x - xo)*cos(t) + (y - yo)*sin(t))/(amp*sx**2*sy**2)
                hmat[j][k] = (xsin - ycos) * (xcos + ysin)
                hmat[j][k] *= sy2 - sx2
                hmat[j][k] *= model / (amp * sx2 * sy2)
                # k += 1
            j += 1

        if xo_var:
            k = npvar
            if amp_var:
                # H(xo,amp)/G = H(amp,xo)
                hmat[j][k] = hmat[k][j]
                k += 1

            # if xo_var:
            # H(xo,xo)/G =  1.0*(-sx**2*sy**2*(sx**2*sin(t)**2 + sy**2*cos(t)**2) + (sx**2*((x - xo)*sin(t) + (-y + yo)*cos(t))*sin(t) + sy**2*((x - xo)*cos(t) + (y - yo)*sin(t))*cos(t))**2)/(sx**4*sy**4)
            hmat[j][k] = -sx2 * sy2 * (sx2 * sint**2 + sy2 * cost**2)
            hmat[j][k] += (sx2 * (xsin - ycos) * sint + sy2 * (xcos + ysin) * cost) ** 2
            hmat[j][k] *= model / (sx2**2 * sy2**2)
            k += 1

            if yo_var:
                # H(xo,yo)/G =  1.0*(sx**2*sy**2*(sx**2 - sy**2)*sin(2*t)/2 - (sx**2*((x - xo)*sin(t) + (-y + yo)*cos(t))*sin(t) + sy**2*((x - xo)*cos(t) + (y - yo)*sin(t))*cos(t))*(sx**2*((x - xo)*sin(t) + (-y + yo)*cos(t))*cos(t) - sy**2*((x - xo)*cos(t) + (y - yo)*sin(t))*sin(t)))/(sx**4*sy**4)
                hmat[j][k] = sx2 * sy2 * (sx2 - sy2) * sin2t / 2
                hmat[j][k] -= (
                    sx2 * (xsin - ycos) * sint + sy2 * (xcos + ysin) * cost
                ) * (sx2 * (xsin - ycos) * cost - sy2 * (xcos + ysin) * sint)
                hmat[j][k] *= model / (sx**4 * sy**4)
                k += 1

            if sx_var:
                # H(xo,sx) =  ((x - xo)*cos(t) + (y - yo)*sin(t))*(-2.0*sx**2*sy**2*cos(t) + 1.0*((x - xo)*cos(t) + (y - yo)*sin(t))*(sx**2*((x - xo)*sin(t) + (-y + yo)*cos(t))*sin(t) + sy**2*((x - xo)*cos(t) + (y - yo)*sin(t))*cos(t)))/(sx**5*sy**2)
                hmat[j][k] = xcos + ysin
                hmat[j][k] *= -2 * sx2 * sy2 * cost + (xcos + ysin) * (
                    sx2 * (xsin - ycos) * sint + sy2 * (xcos + ysin) * cost
                )
                hmat[j][k] *= model / (sx**5 * sy2)
                k += 1

            if sy_var:
                # H(xo,sy) =  ((x - xo)*sin(t) + (-y + yo)*cos(t))*(-2.0*sx**2*sy**2*sin(t) + 1.0*((x - xo)*sin(t) + (-y + yo)*cos(t))*(sx**2*((x - xo)*sin(t) + (-y + yo)*cos(t))*sin(t) + sy**2*((x - xo)*cos(t) + (y - yo)*sin(t))*cos(t)))/(sx2*sy**5)
                hmat[j][k] = xsin - ycos
                hmat[j][k] *= -2 * sx2 * sy2 * sint + (xsin - ycos) * (
                    sx2 * (xsin - ycos) * sint + sy2 * (xcos + ysin) * cost
                )
                hmat[j][k] *= model / (sx2 * sy**5)
                k += 1

            if theta_var:
                # H(xo,t) =  1.0*(sx**2*sy**2*(sx**2 - sy**2)*(x*sin(2*t) - xo*sin(2*t) - y*cos(2*t) + yo*cos(2*t)) + (-sx**2 + 1.0*sy**2)*((x - xo)*sin(t) + (-y + yo)*cos(t))*((x - xo)*cos(t) + (y - yo)*sin(t))*(sx**2*((x - xo)*sin(t) + (-y + yo)*cos(t))*sin(t) + sy**2*((x - xo)*cos(t) + (y - yo)*sin(t))*cos(t)))/(sx**4*sy**4)
                # second part
                hmat[j][k] = (sy2 - sx2) * (xsin - ycos) * (xcos + ysin)
                hmat[j][k] *= sx2 * (xsin - ycos) * sint + sy2 * (xcos + ysin) * cost
                # first part
                hmat[j][k] += sx2 * sy2 * (sx2 - sy2) * (xxo * sin2t - yyo * cos2t)
                hmat[j][k] *= model / (sx**4 * sy**4)
                # k += 1
            j += 1

        if yo_var:
            k = npvar
            if amp_var:
                # H(yo,amp)/G = H(amp,yo)
                hmat[j][k] = hmat[0][2]
                k += 1

            if xo_var:
                # H(yo,xo)/G = H(xo,yo)/G
                hmat[j][k] = hmat[1][2]
                k += 1

            # if yo_var:
            # H(yo,yo)/G = 1.0*(-sx**2*sy**2*(sx**2*cos(t)**2 + sy**2*sin(t)**2) + (sx**2*((x - xo)*sin(t) + (-y + yo)*cos(t))*cos(t) - sy**2*((x - xo)*cos(t) + (y - yo)*sin(t))*sin(t))**2)/(sx**4*sy**4)
            hmat[j][k] = (
                sx2 * (xsin - ycos) * cost - sy2 * (xcos + ysin) * sint
            ) ** 2 / (sx2**2 * sy2**2)
            hmat[j][k] -= cost**2 / sy2 + sint**2 / sx2
            hmat[j][k] *= model
            k += 1

            if sx_var:
                # H(yo,sx)/G =  -((x - xo)*cos(t) + (y - yo)*sin(t))*(2.0*sx**2*sy**2*sin(t) + 1.0*((x - xo)*cos(t) + (y - yo)*sin(t))*(sx**2*((x - xo)*sin(t) - (y - yo)*cos(t))*cos(t) - sy**2*((x - xo)*cos(t) + (y - yo)*sin(t))*sin(t)))/(sx**5*sy**2)
                hmat[j][k] = -1 * (xcos + ysin)
                hmat[j][k] *= 2 * sx2 * sy2 * sint + (xcos + ysin) * (
                    sx2 * (xsin - ycos) * cost - sy2 * (xcos + ysin) * sint
                )
                hmat[j][k] *= model / (sx**5 * sy2)
                k += 1

            if sy_var:
                # H(yo,sy)/G =  ((x - xo)*sin(t) + (-y + yo)*cos(t))*(2.0*sx**2*sy**2*cos(t) - 1.0*((x - xo)*sin(t) + (-y + yo)*cos(t))*(sx**2*((x - xo)*sin(t) + (-y + yo)*cos(t))*cos(t) - sy**2*((x - xo)*cos(t) + (y - yo)*sin(t))*sin(t)))/(sx**2*sy**5)
                hmat[j][k] = xsin - ycos
                hmat[j][k] *= 2 * sx2 * sy2 * cost - (xsin - ycos) * (
                    sx2 * (xsin - ycos) * cost - sy2 * (xcos + ysin) * sint
                )
                hmat[j][k] *= model / (sx2 * sy**5)
                k += 1

            if theta_var:
                # H(yo,t)/G =  1.0*(sx**2*sy**2*(sx**2*(-x*cos(2*t) + xo*cos(2*t) - y*sin(2*t) + yo*sin(2*t)) + sy**2*(x*cos(2*t) - xo*cos(2*t) + y*sin(2*t) - yo*sin(2*t))) + (1.0*sx**2 - sy**2)*((x - xo)*sin(t) + (-y + yo)*cos(t))*((x - xo)*cos(t) + (y - yo)*sin(t))*(sx**2*((x - xo)*sin(t) + (-y + yo)*cos(t))*cos(t) - sy**2*((x - xo)*cos(t) + (y - yo)*sin(t))*sin(t)))/(sx**4*sy**4)
                hmat[j][k] = (sx2 - sy2) * (xsin - ycos) * (xcos + ysin)
                hmat[j][k] *= sx2 * (xsin - ycos) * cost - sy2 * (xcos + ysin) * sint
                hmat[j][k] += (
                    sx2
                    * sy2
                    * (sx2 - sy2)
                    * (-x * cos2t + xo * cos2t - y * sin2t + yo * sin2t)
                )
                hmat[j][k] *= model / (sx**4 * sy**4)
                # k += 1
            j += 1

        if sx_var:
            k = npvar
            if amp_var:
                # H(sx,amp)/G = H(amp,sx)/G
                hmat[j][k] = hmat[k][j]
                k += 1

            if xo_var:
                # H(sx,xo)/G = H(xo,sx)/G
                hmat[j][k] = hmat[k][j]
                k += 1

            if yo_var:
                # H(sx,yo)/G = H(yo/sx)/G
                hmat[j][k] = hmat[k][j]
                k += 1

            # if sx_var:
            # H(sx,sx)/G =  (-3.0*sx**2 + 1.0*((x - xo)*cos(t) + (y - yo)*sin(t))**2)*((x - xo)*cos(t) + (y - yo)*sin(t))**2/sx**6
            hmat[j][k] = -3 * sx2 + (xcos + ysin) ** 2
            hmat[j][k] *= (xcos + ysin) ** 2
            hmat[j][k] *= model / sx**6
            k += 1

            if sy_var:
                # H(sx,sy)/G =  1.0*((x - xo)*sin(t) + (-y + yo)*cos(t))**2*((x - xo)*cos(t) + (y - yo)*sin(t))**2/(sx**3*sy**3)
                hmat[j][k] = (xsin - ycos) ** 2 * (xcos + ysin) ** 2
                hmat[j][k] *= model / (sx**3 * sy**3)
                k += 1

            if theta_var:
                # H(sx,t)/G =  (-2.0*sx**2*sy**2 + 1.0*(-sx**2 + sy**2)*((x - xo)*cos(t) + (y - yo)*sin(t))**2)*((x - xo)*sin(t) + (-y + yo)*cos(t))*((x - xo)*cos(t) + (y - yo)*sin(t))/(sx**5*sy**2)
                hmat[j][k] = -2 * sx2 * sy2 + (sy2 - sx2) * (xcos + ysin) ** 2
                hmat[j][k] *= (xsin - ycos) * (xcos + ysin)
                hmat[j][k] *= model / (sx**5 * sy**2)
                # k += 1
            j += 1

        if sy_var:
            k = npvar
            if amp_var:
                # H(sy,amp)/G = H(amp,sy)/G
                hmat[j][k] = hmat[k][j]
                k += 1
            if xo_var:
                # H(sy,xo)/G = H(xo,sy)/G
                hmat[j][k] = hmat[k][j]
                k += 1
            if yo_var:
                # H(sy,yo)/G = H(yo/sy)/G
                hmat[j][k] = hmat[k][j]
                k += 1
            if sx_var:
                # H(sy,sx)/G = H(sx,sy)/G
                hmat[j][k] = hmat[k][j]
                k += 1

            # if sy_var:
            # H(sy,sy)/G =  (-3.0*sy**2 + 1.0*((x - xo)*sin(t) + (-y + yo)*cos(t))**2)*((x - xo)*sin(t) + (-y + yo)*cos(t))**2/sy**6
            hmat[j][k] = -3 * sy2 + (xsin - ycos) ** 2
            hmat[j][k] *= (xsin - ycos) ** 2
            hmat[j][k] *= model / sy**6
            k += 1

            if theta_var:
                # H(sy,t)/G =  (2.0*sx**2*sy**2 + 1.0*(-sx**2 + sy**2)*((x - xo)*sin(t) + (-y + yo)*cos(t))**2)*((x - xo)*sin(t) + (-y + yo)*cos(t))*((x - xo)*cos(t) + (y - yo)*sin(t))/(sx**2*sy**5)
                hmat[j][k] = 2 * sx2 * sy2 + (sy2 - sx2) * (xsin - ycos) ** 2
                hmat[j][k] *= (xsin - ycos) * (xcos + ysin)
                hmat[j][k] *= model / (sx**2 * sy**5)
                # k += 1
            j += 1

        if theta_var:
            k = npvar
            if amp_var:
                # H(t,amp)/G = H(amp,t)/G
                hmat[j][k] = hmat[k][j]
                k += 1
            if xo_var:
                # H(t,xo)/G = H(xo,t)/G
                hmat[j][k] = hmat[k][j]
                k += 1
            if yo_var:
                # H(t,yo)/G = H(yo/t)/G
                hmat[j][k] = hmat[k][j]
                k += 1
            if sx_var:
                # H(t,sx)/G = H(sx,t)/G
                hmat[j][k] = hmat[k][j]
                k += 1
            if sy_var:
                # H(t,sy)/G = H(sy,t)/G
                hmat[j][k] = hmat[k][j]
                k += 1
            # if theta_var:
            # H(t,t)/G =  (sx**2*sy**2*(sx**2*(((x - xo)*sin(t) + (-y + yo)*cos(t))**2 - 1.0*((x - xo)*cos(t) + (y - yo)*sin(t))**2) + sy**2*(-1.0*((x - xo)*sin(t) + (-y + yo)*cos(t))**2 + ((x - xo)*cos(t) + (y - yo)*sin(t))**2)) + (sx**2 - 1.0*sy**2)**2*((x - xo)*sin(t) + (-y + yo)*cos(t))**2*((x - xo)*cos(t) + (y - yo)*sin(t))**2)/(sx**4*sy**4)
            hmat[j][k] = sx2 * sy2
            hmat[j][k] *= sx2 * ((xsin - ycos) ** 2 - (xcos + ysin) ** 2) + sy2 * (
                (xcos + ysin) ** 2 - (xsin - ycos) ** 2
            )
            hmat[j][k] += (sx2 - sy2) ** 2 * (xsin - ycos) ** 2 * (xcos + ysin) ** 2
            hmat[j][k] *= model / (sx**4 * sy**4)
            # j += 1

        # save the number of variables for the next iteration
        # as we need to start our indexing at this number
        npvar = k
    return np.array(hmat)


def emp_hessian(pars, x, y):
    """
    Calculate the hessian matrix empirically.
    Create a hessian matrix corresponding to the source model 'pars'
    Only parameters that vary will contribute to the hessian.
    Thus there will be a total of nvar x nvar entries, each of which is a
    len(x) x len(y) array.

    Parameters
    ----------
    pars : lmfit.Parameters
        The model
    x, y : list
        locations at which to evaluate the Hessian

    Returns
    -------
    h : np.array
        Hessian. Shape will be (nvar, nvar, len(x), len(y))

    Notes
    -----
    Uses :func:`AegeanTools.fitting.emp_jacobian` to calculate the first order
    derivatives.

    See Also
    --------
    :func:`AegeanTools.fitting.hessian`
    """
    eps = 1e-5
    matrix = []
    for i in range(pars["components"].value):
        model = emp_jacobian(pars, x, y)
        prefix = f"c{i}_"
        for p in ["amp", "xo", "yo", "sx", "sy", "theta"]:
            if pars[prefix + p].vary:
                pars[prefix + p].value += eps
                dm2didj = emp_jacobian(pars, x, y) - model
                matrix.append(dm2didj / eps)
                pars[prefix + p].value -= eps
    matrix = np.array(matrix)
    return matrix


def nan_acf(noise):
    """
    Calculate the autocorrelation function of the noise
    where the noise is a 2d array that may contain nans


    Parameters
    ----------
    noise : 2d-array
        Noise image.

    Returns
    -------
    acf : 2d-array
        The ACF.
    """
    corr = np.zeros(noise.shape)
    ix, jx = noise.shape
    for i in range(ix):
        si_min = slice(i, None, None)
        si_max = slice(None, ix - i, None)
        for j in range(jx):
            sj_min = slice(j, None, None)
            sj_max = slice(None, jx - j, None)
            if np.all(np.isnan(noise[si_min, sj_min])) or np.all(
                np.isnan(noise[si_max, sj_max])
            ):
                corr[i, j] = np.nan
            else:
                corr[i, j] = np.nansum(noise[si_min, sj_min] * noise[si_max, sj_max])
    # return the normalised acf
    return corr / np.nanmax(corr)


def make_ita(noise, acf=None):
    """
    Create the matrix ita of the noise where the noise may be a masked array
    where ita(x,y) is the correlation between pixel pairs that have the same
    separation as x and y.

    Parameters
    ----------
    noise : 2d-array
        The noise image

    acf : 2d-array
        The autocorrelation matrix. (None = calculate from data).
        Default = None.

    Returns
    -------
    ita : 2d-array
        The matrix ita
    """
    if acf is None:
        acf = nan_acf(noise)
    # s should be the number of non-masked pixels
    s = np.count_nonzero(np.isfinite(noise))
    # the indices of the non-masked pixels
    xm, ym = np.where(np.isfinite(noise))
    ita = np.zeros((s, s))
    # iterate over the pixels
    for i, (x1, y1) in enumerate(zip(xm, ym)):
        for j, (x2, y2) in enumerate(zip(xm, ym)):
            k = abs(x1 - x2)
            l = abs(y1 - y2)
            ita[i, j] = acf[k, l]
    return ita


def RB_bias(data, pars, ita=None, acf=None):
    """
    Calculate the expected bias on each of the parameters in the model pars.
    Only parameters that are allowed to vary will have a bias.
    Calculation follows the description of Refrieger & Brown 1998 (cite).


    Parameters
    ----------
    data : 2d-array
        data that was fit

    pars : lmfit.Parameters
        The model

    ita : 2d-array
        The ita matrix (optional).

    acf : 2d-array
        The acf for the data.

    Returns
    -------
    bias : array
        The bias on each of the parameters
    """
    logger.info(f"data {data.shape}")
    nparams = np.sum([pars[k].vary for k in pars.keys() if k != "components"])
    # masked pixels
    xm, ym = np.where(np.isfinite(data))
    # all pixels
    x, y = np.indices(data.shape)
    # Create the jacobian as an AxN array accounting for the masked pixels
    j = np.array(np.vsplit(lmfit_jacobian(pars, xm, ym).T, nparams)).reshape(
        nparams, -1
    )

    h = hessian(pars, x, y)
    # mask the hessian to be AxAxN array
    h = h[:, :, xm, ym]
    Hij = np.einsum("ik,jk", j, j)
    Dij = np.linalg.inv(Hij)
    Bijk = np.einsum("ip,jkp", j, h)
    Eilkm = np.einsum("il,km", Dij, Dij)

    Cimn_1 = -1 * np.einsum("krj,ir,km,jn", Bijk, Dij, Dij, Dij)
    Cimn_2 = -1.0 / 2 * np.einsum("rkj,ir,km,jn", Bijk, Dij, Dij, Dij)
    Cimn = Cimn_1 + Cimn_2

    if ita is None:
        # N is the noise (data-model)
        N = data - ntwodgaussian_lmfit(pars)(x, y)
        if acf is None:
            acf = nan_acf(N)
        ita = make_ita(N, acf=acf)
        logger.info(f"acf.shape {acf.shape}")
        logger.info(f"acf[0] {acf[0]}")
        logger.info(f"ita.shape {ita.shape}")
        logger.info(f"ita[0] {ita[0]}")

    # Included for completeness but not required

    # now mask/ravel the noise
    # N = N[np.isfinite(N)].ravel()
    # Pi = np.einsum('ip,p', j, N)
    # Qij = np.einsum('ijp,p', h, N)

    Vij = np.einsum("ip,jq,pq", j, j, ita)
    Uijk = np.einsum("ip,jkq,pq", j, h, ita)

    bias_1 = np.einsum("imn, mn", Cimn, Vij)
    bias_2 = np.einsum("ilkm, mlk", Eilkm, Uijk)
    bias = bias_1 + bias_2
    logger.info(f"bias {bias}")
    return bias


def bias_correct(params, data, acf=None):
    """
    Calculate and apply a bias correction to the given fit parameters


    Parameters
    ----------
    params : lmfit.Parameters
        The model parameters. These will be modified.

    data : 2d-array
        The data which was used in the fitting

    acf : 2d-array
        ACF of the data. Default = None.

    Returns
    -------
    None

    See Also
    --------
    :func:`AegeanTools.fitting.RB_bias`
    """
    bias = RB_bias(data, params, acf=acf)
    i = 0
    for p in params:
        if "theta" in p:
            continue
        if params[p].vary:
            params[p].value -= bias[i]
            i += 1
    return


def errors(source, model, wcshelper):
    """
    Convert pixel based errors into sky coord errors

    Parameters
    ----------
    source : :class:`AegeanTools.models.SimpleSource`
        The source which was fit.

    model : lmfit.Parameters
        The model which was fit.

    wcshelper : :class:`AegeanTools.wcs_helpers.WCSHelper`
        WCS information.

    Returns
    -------
    source : :class:`AegeanTools.models.SimpleSource`
        The modified source obejct.

    """

    # if the source wasn't fit then all errors are -1
    if source.flags & (flags.NOTFIT | flags.FITERR):
        source.err_peak_flux = source.err_a = source.err_b = source.err_pa = (
            source.err_ra
        ) = source.err_dec = source.err_int_flux = ERR_MASK
        return source
    # copy the errors from the model
    prefix = f"c{source.source}_"
    err_amp = model[prefix + "amp"].stderr
    xo, yo = model[prefix + "xo"].value, model[prefix + "yo"].value
    err_xo = model[prefix + "xo"].stderr
    err_yo = model[prefix + "yo"].stderr

    sx, sy = model[prefix + "sx"].value, model[prefix + "sy"].value
    err_sx = model[prefix + "sx"].stderr
    err_sy = model[prefix + "sy"].stderr

    theta = model[prefix + "theta"].value
    err_theta = model[prefix + "theta"].stderr

    source.err_peak_flux = err_amp
    pix_errs = [err_xo, err_yo, err_sx, err_sy, err_theta]

    logger.debug(f"Pix errs: {pix_errs}")

    ref = wcshelper.pix2sky([xo, yo])
    # check to see if the reference position has a valid WCS coordinate
    # It is possible for this to fail,
    # even if the ra/dec conversion works elsewhere
    if not all(np.isfinite(ref)):
        source.flags |= flags.WCSERR
        source.err_peak_flux = source.err_a = source.err_b = ERR_MASK
        source.err_pa = source.err_ra = source.err_dec = ERR_MASK
        source.err_int_flux = ERR_MASK
        return source

    # position errors
    if (
        model[prefix + "xo"].vary
        and model[prefix + "yo"].vary
        and all(np.isfinite([err_xo, err_yo]))
    ):
        offset = wcshelper.pix2sky([xo + err_xo, yo + err_yo])
        source.err_ra = gcd(ref[0], ref[1], offset[0], ref[1])
        source.err_dec = gcd(ref[0], ref[1], ref[0], offset[1])
    else:
        source.err_ra = source.err_dec = -1

    if model[prefix + "theta"].vary and np.isfinite(err_theta):
        # pa error
        off1 = wcshelper.pix2sky(
            [xo + sx * np.cos(np.radians(theta)), yo + sy * np.sin(np.radians(theta))]
        )
        off2 = wcshelper.pix2sky(
            [
                xo + sx * np.cos(np.radians(theta + err_theta)),
                yo + sy * np.sin(np.radians(theta + err_theta)),
            ]
        )
        source.err_pa = abs(
            bear(ref[0], ref[1], off1[0], off1[1])
            - bear(ref[0], ref[1], off2[0], off2[1])
        )
    else:
        source.err_pa = ERR_MASK

    if (
        model[prefix + "sx"].vary
        and model[prefix + "sy"].vary
        and all(np.isfinite([err_sx, err_sy]))
    ):
        # major axis error
        ref = wcshelper.pix2sky(
            [xo + sx * np.cos(np.radians(theta)), yo + sy * np.sin(np.radians(theta))]
        )
        offset = wcshelper.pix2sky(
            [
                xo + (sx + err_sx) * np.cos(np.radians(theta)),
                yo + sy * np.sin(np.radians(theta)),
            ]
        )
        source.err_a = gcd(ref[0], ref[1], offset[0], offset[1]) * 3600

        # minor axis error
        ref = wcshelper.pix2sky(
            [
                xo + sx * np.cos(np.radians(theta + 90)),
                yo + sy * np.sin(np.radians(theta + 90)),
            ]
        )
        offset = wcshelper.pix2sky(
            [
                xo + sx * np.cos(np.radians(theta + 90)),
                yo + (sy + err_sy) * np.sin(np.radians(theta + 90)),
            ]
        )
        source.err_b = gcd(ref[0], ref[1], offset[0], offset[1]) * 3600
    else:
        source.err_a = source.err_b = ERR_MASK

    sqerr = 0
    sqerr += (
        (source.err_peak_flux / source.peak_flux) ** 2
        if source.err_peak_flux > 0
        else 0
    )
    sqerr += (source.err_a / source.a) ** 2 if source.err_a > 0 else 0
    sqerr += (source.err_b / source.b) ** 2 if source.err_b > 0 else 0
    if sqerr == 0:
        source.err_int_flux = ERR_MASK
    else:
        source.err_int_flux = abs(source.int_flux * np.sqrt(sqerr))

    return source


def new_errors(source, model, wcshelper):  # pragma: no cover
    """
    Convert pixel based errors into sky coord errors
    Uses covariance matrix for ra/dec errors
    and calculus approach to a/b/pa errors

    Parameters
    ----------
    source : :class:`AegeanTools.models.SimpleSource`
        The source which was fit.

    model : lmfit.Parameters
        The model which was fit.

    wcshelper : :class:`AegeanTools.wcs_helpers.WCSHelper`
        WCS information.

    Returns
    -------
    source : :class:`AegeanTools.models.SimpleSource`
        The modified source obejct.

    """

    # if the source wasn't fit then all errors are -1
    if source.flags & (flags.NOTFIT | flags.FITERR):
        source.err_peak_flux = source.err_a = source.err_b = source.err_pa = (
            source.err_ra
        ) = source.err_dec = source.err_int_flux = ERR_MASK
        return source
    # copy the errors/values from the model
    prefix = f"c{source.source}_"
    err_amp = model[prefix + "amp"].stderr
    xo, yo = model[prefix + "xo"].value, model[prefix + "yo"].value
    err_xo = model[prefix + "xo"].stderr
    err_yo = model[prefix + "yo"].stderr

    sx, sy = model[prefix + "sx"].value, model[prefix + "sy"].value
    err_sx = model[prefix + "sx"].stderr
    err_sy = model[prefix + "sy"].stderr

    theta = model[prefix + "theta"].value
    err_theta = model[prefix + "theta"].stderr

    # the peak flux error doesn't need to be converted, just copied
    source.err_peak_flux = err_amp

    pix_errs = [err_xo, err_yo, err_sx, err_sy, err_theta]

    # check for inf/nan errors -> these sources have poor fits.
    if not all(a is not None and np.isfinite(a) for a in pix_errs):
        source.flags |= flags.FITERR
        source.err_peak_flux = source.err_a = source.err_b = source.err_pa = (
            source.err_ra
        ) = source.err_dec = source.err_int_flux = ERR_MASK
        return source

    # calculate the reference coordinate
    ref = wcshelper.pix2sky([xo, yo])
    # check to see if the reference position has a valid WCS coordinate
    # It is possible for this to fail,
    # even if the ra/dec conversion works elsewhere
    if not all(np.isfinite(ref)):
        source.flags |= flags.WCSERR
        source.err_peak_flux = source.err_a = source.err_b = source.err_pa = (
            source.err_ra
        ) = source.err_dec = source.err_int_flux = ERR_MASK
        return source

    # calculate position errors by transforming the error ellipse
    if model[prefix + "xo"].vary and model[prefix + "yo"].vary:
        # determine the error ellipse from the Jacobian
        mat = model.covar[1:3, 1:3]
        if not (np.all(np.isfinite(mat))):
            source.err_ra = source.err_dec = ERR_MASK
        else:
            (a, b), e = np.linalg.eig(mat)
            pa = np.degrees(np.arctan2(*e[0]))
            # transform this ellipse into sky coordinates
            _, _, major, minor, pa = wcshelper.pix2sky_ellipse([xo, yo], a, b, pa)

            # determine the radius of the ellipse along the ra/dec directions.
            source.err_ra = (
                major
                * minor
                / np.hypot(
                    major * np.sin(np.radians(pa)), minor * np.cos(np.radians(pa))
                )
            )
            source.err_dec = (
                major
                * minor
                / np.hypot(
                    major * np.cos(np.radians(pa)), minor * np.sin(np.radians(pa))
                )
            )
    else:
        source.err_ra = source.err_dec = -1

    if model[prefix + "theta"].vary:
        # pa error
        off1 = wcshelper.pix2sky(
            [xo + sx * np.cos(np.radians(theta)), yo + sy * np.sin(np.radians(theta))]
        )
        # offset by 1 degree
        off2 = wcshelper.pix2sky(
            [
                xo + sx * np.cos(np.radians(theta + 1)),
                yo + sy * np.sin(np.radians(theta + 1)),
            ]
        )
        # scale the initial theta error by this amount
        source.err_pa = (
            abs(
                bear(ref[0], ref[1], off1[0], off1[1])
                - bear(ref[0], ref[1], off2[0], off2[1])
            )
            * err_theta
        )
    else:
        source.err_pa = ERR_MASK

    if model[prefix + "sx"].vary and model[prefix + "sy"].vary:
        # major axis error
        ref = wcshelper.pix2sky(
            [xo + sx * np.cos(np.radians(theta)), yo + sy * np.sin(np.radians(theta))]
        )
        # offset by 0.1 pixels
        offset = wcshelper.pix2sky(
            [
                xo + (sx + 0.1) * np.cos(np.radians(theta)),
                yo + sy * np.sin(np.radians(theta)),
            ]
        )
        source.err_a = gcd(ref[0], ref[1], offset[0], offset[1]) / 0.1 * err_sx * 3600

        # minor axis error
        ref = wcshelper.pix2sky(
            [
                xo + sx * np.cos(np.radians(theta + 90)),
                yo + sy * np.sin(np.radians(theta + 90)),
            ]
        )
        # offset by 0.1 pixels
        offset = wcshelper.pix2sky(
            [
                xo + sx * np.cos(np.radians(theta + 90)),
                yo + (sy + 0.1) * np.sin(np.radians(theta + 90)),
            ]
        )
        source.err_b = gcd(ref[0], ref[1], offset[0], offset[1]) / 0.1 * err_sy * 3600
    else:
        source.err_a = source.err_b = ERR_MASK
    sqerr = 0
    sqerr += (
        (source.err_peak_flux / source.peak_flux) ** 2
        if source.err_peak_flux > 0
        else 0
    )
    sqerr += (source.err_a / source.a) ** 2 if source.err_a > 0 else 0
    sqerr += (source.err_b / source.b) ** 2 if source.err_b > 0 else 0
    source.err_int_flux = abs(source.int_flux * np.sqrt(sqerr))

    return source


def ntwodgaussian_lmfit(params):
    """
    Convert an lmfit.Parameters object into a function which calculates the
    model.


    Parameters
    ----------
    params : lmfit.Parameters
        Model parameters, can have multiple components.

    Returns
    -------
    model : func
        A function f(x,y) that will compute the model.
    """

    def rfunc(x, y):
        """
        Compute the model given by params, at pixel coordinates x,y

        Parameters
        ----------
        x, y : numpy.ndarray
            The x/y pixel coordinates at which the model is being evaluated

        Returns
        -------
        result : numpy.ndarray
            Model
        """
        result = None
        for i in range(params["components"].value):
            prefix = f"c{i}_"
            # I hope this doesn't kill our run time
            amp = np.nan_to_num(params[prefix + "amp"].value)
            xo = params[prefix + "xo"].value
            yo = params[prefix + "yo"].value
            sx = params[prefix + "sx"].value
            sy = params[prefix + "sy"].value
            theta = params[prefix + "theta"].value
            if result is not None:
                result += elliptical_gaussian(x, y, amp, xo, yo, sx, sy, theta)
            else:
                result = elliptical_gaussian(x, y, amp, xo, yo, sx, sy, theta)
        return result

    return rfunc


def do_lmfit(data, params, B=None, errs=None, dojac=True):
    """
    Fit the model to the data
    data may contain 'flagged' or 'masked' data with the value of np.nan

    Parameters
    ----------
    data : 2d-array
        Image data

    params : lmfit.Parameters
        Initial model guess.

    B : 2d-array
        B matrix to be used in residual calculations.
        Default = None.

    errs : 1d-array

    dojac : bool
        If true then an analytic jacobian will be passed to the fitter

    Returns
    -------
    result : ?
        lmfit.minimize result.

    params : lmfit.Params
        Fitted model.

    See Also
    --------
    :func:`AegeanTools.fitting.lmfit_jacobian`

    """
    # copy the params so as not to change the initial conditions
    # in case we want to use them elsewhere
    params = copy.deepcopy(params)
    data = np.array(data)
    mask = np.where(np.isfinite(data))

    def residual(params, x, y, B=None, errs=None):
        """
        The residual function required by lmfit

        Parameters
        ----------
        params: lmfit.Params
            The parameters of the model being fit

        Returns
        -------
        result : numpy.ndarray
            Model - Data
        """
        f = ntwodgaussian_lmfit(params)  # A function describing the model
        model = f(*mask)  # The actual model

        if np.any(~np.isfinite(model)):
            raise AegeanNaNModelError(
                "lmfit optimisation has return NaN in the parameter set. "
            )

        if B is None:
            return model - data[mask]
        else:
            return (model - data[mask]).dot(B)

    if dojac:
        result = lmfit.minimize(
            residual,
            params,
            kws={"x": mask[0], "y": mask[1], "B": B, "errs": errs},
            Dfun=lmfit_jacobian,
        )
    else:
        result = lmfit.minimize(
            residual, params, kws={"x": mask[0], "y": mask[1], "B": B, "errs": errs}
        )

    # Remake the residual so that it is once again (model - data)
    if B is not None:
        result.residual = result.residual.dot(inv(B))
    return result, params


def covar_errors(params, data, errs, B, C=None):
    r"""
    Take a set of parameters that were fit with lmfit, and replace the errors
    with the 1\sigma errors calculated using the covariance matrix.


    Parameters
    ----------
    params : lmfit.Parameters
        Model

    data : 2d-array
        Image data

    errs : 2d-array ?
        Image noise.

    B : 2d-array
        B matrix.

    C : 2d-array
        C matrix. Optional. If supplied then Bmatrix will not be used.

    Returns
    -------
    params : lmfit.Parameters
        Modified model.
    """

    mask = np.where(np.isfinite(data))

    # calculate the proper parameter errors and copy them across.
    if C is not None:
        try:
            J = lmfit_jacobian(params, mask[0], mask[1], errs=errs)
            covar = np.transpose(J).dot(inv(C)).dot(J)
            onesigma = np.sqrt(np.diag(inv(covar)))
        except (np.linalg.linalg.LinAlgError, ValueError):
            C = None

    if C is None:
        try:
            J = lmfit_jacobian(params, mask[0], mask[1], B=B, errs=errs)
            covar = np.transpose(J).dot(J)
            onesigma = np.sqrt(np.diag(inv(covar)))
        except (np.linalg.linalg.LinAlgError, ValueError):
            onesigma = [-2] * len(mask[0])

    for i in range(params["components"].value):
        prefix = f"c{i}_"
        j = 0
        for p in ["amp", "xo", "yo", "sx", "sy", "theta"]:
            if params[prefix + p].vary:
                params[prefix + p].stderr = onesigma[j]
                j += 1

    return params<|MERGE_RESOLUTION|>--- conflicted
+++ resolved
@@ -33,9 +33,6 @@
 # Modelling and fitting functions
 @njit
 def elliptical_gaussian(x, y, amp, xo, yo, sx, sy, theta):
-<<<<<<< HEAD
-    return ComponentSource.eval(x, y, amp, xo, yo, sx, sy, theta)
-=======
     """
     Generate a model 2d Gaussian with the given parameters.
     Evaluate this model at the given locations x,y.
@@ -72,15 +69,6 @@
     ) ** 2 / sy**2
     exp *= -1.0 / 2
     return amp * np.exp(exp)
-
-
-def elliptical_gaussian_with_alpha(
-    x, y, v, amp, xo, yo, vo, sx, sy, theta, alpha, beta=None
-):
-    """
-    Generate a model 2d Gaussian with spectral terms.
-    Evaluate this model at the given locations x,y,dv.
->>>>>>> 631df8cf
 
 
 def elliptical_gaussian_with_alpha(x, y, v, amp, xo, yo, vo, sx, sy, theta, alpha):
