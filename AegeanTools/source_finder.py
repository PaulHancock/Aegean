#! /usr/bin/env python
"""
The Aegean source finding program.
"""

import copy
import math
import multiprocessing
import os

import lmfit
import numpy as np
from scipy.ndimage import find_objects, label, maximum_filter, minimum_filter
from scipy.special import erf
from tqdm import tqdm

from . import cluster, flags
from .__init__ import __date__, __version__
from .angle_tools import bear, dec2dms, dec2hms, gcd
from .BANE import filter_image, get_step_size
from .catalogs import load_table, table_to_source_list
from .exceptions import AegeanError, AegeanNaNModelError
from .fits_tools import load_image_band, write_fits
from .fitting import (
    Bmatrix,
    Cmatrix,
    bias_correct,
    covar_errors,
    do_lmfit,
    elliptical_gaussian,
    errors,
    ntwodgaussian_lmfit,
)
from .logging import logger, logging
from .models import (
    ComponentSource,
    DummyLM,
    IslandFittingData,
    IslandSource,
    PixelIsland,
    SimpleSource,
    island_itergen,
)
from .msq2 import MarchingSquares
from .regions import Region
from .wcs_helpers import Beam, WCSHelper

__author__ = "Paul Hancock"

header = """#Aegean version {0}
# on dataset: {1}"""

# constants
CC2FHWM = 2 * math.sqrt(2 * math.log(2))
FWHM2CC = 1 / CC2FHWM


def find_islands(
    im,
    bkg,
    rms,
    seed_clip=5.0,
    flood_clip=4.0,
    region=None,
    wcs=None,
    cube_fit=False,
):
    """
    This function designed to be run as a stand alone process

    Parameters
    ----------
    im, bkg, rms : :class:`numpy.ndarray`
      Image, background, and rms maps

    seed_clip, flood_clip : float
      The seed clip which is used to create islands, and flood clip which is
      used to grow islands. The units are in SNR.

    region : :class:`AegeanTools.regions.Region` or None
      Region over which to find islands. Islands must have at least 1 pixel
      overlap with the region in order to be returned.
      Default = None, no constraints. Region *requires* a wcs to be defined.

    wcs : :class:`AegeanTools.wcs_helpers.WCSHelper` or None
      If a region is specified then this WCSHelper will be used to map sky->pix
      coordinates. Default = None.

    cube_fit : bool
      Fit across ane image cube (3d).
      Default False, ignores `cube_index`.

    Returns
    -------
    islands : [:class:`AegeanTools.models.PixelIsland`, ...]
      a list of islands
    """
    if (region is not None) and (wcs is None):
        logger.warning(
            "Find islands: Region was passed, but no wcs is defined."
            + " Ignoring region."
        )
        region = None

    # compute SNR image
    snr = abs(im - bkg) / rms

    # mask of pixles that are above the flood_clip
    a = snr >= flood_clip

    if not np.any(a):
        logger.debug("There are no pixels above the clipping limit")
        return []

    n_slices = 1
    if cube_fit:
        n_slices = im.shape[0]

    islands = []
    for plane in range(n_slices):
        # segmentation via scipy
        # structure includes diagonal pixels as single island
        structure = np.ones((3, 3))
        logger.debug(f"structure {structure}")
        logger.debug(f"a.shape {a.shape}")
        l, n = label(a[plane], structure=structure)
        f = find_objects(l)

        logger.debug(f"[{plane}] Found {n} islands total above flood limit")

        for i in range(n):
            xmin, xmax = f[i][0].start, f[i][0].stop
            ymin, ymax = f[i][1].start, f[i][1].stop
            # obey seed clip constraint
            if np.any(snr[plane, xmin:xmax, ymin:ymax] > seed_clip):
                # obey region constraint
                if region is not None:
                    y, x = np.where(snr[plane, xmin:xmax, ymin:ymax] >= flood_clip)
                    yx = list(zip(y + ymin, x + xmin))
                    ra, dec = wcs.wcs.wcs_pix2world(yx, 1).transpose()
                    mask = region.sky_within(ra, dec, degin=True)
                    if not np.any(mask):
                        continue

                # copy so that we don't blank the master data
                data_box = copy.deepcopy(im[plane, xmin:xmax, ymin:ymax])

                # make mask and blank out pixels with below the noise level or
                # are pixels that are of another island in the FoV
                island_mask = (snr[plane, xmin:xmax, ymin:ymax] < flood_clip) | (
                    l[xmin:xmax, ymin:ymax] != i + 1
                )
                data_box[island_mask] = np.nan

                # check if there are any pixels left unmasked
                if not np.any(np.isfinite(data_box)):
                    # logger.info("{1} Island {0} has no non-masked pixels"
                    #               .format(i,data.shape))
                    continue

                island = PixelIsland(plane=plane)
                island.calc_bounding_box(
                    np.array(np.nan_to_num(data_box), dtype=bool),
                    offsets=[xmin, ymin],
                )
                island.set_mask(island_mask)
                islands.append(island)

    return islands


class SourceFinder:
    """
    The Aegean source finding algorithm

    Attributes
    ----------
    img, rmsimg, bkgimg : :class:`numpy.ndarray`
        The image, noise, and background maps.

    cube_index : int
        For an image cube, which slice is being used.

    cube_fit : bool
        If true, then fit across an entire cube instead of just one slice.

    dcurve : :class:`numpy.ndarray`
        Image of +1,0,-1 representing the curvature of `img`.

    header: :class:`astropy.io.fits.header.Header`

    wcshelper : :class:`AegeanTools.wcs_helpers.WCSHelper`

    beam : :class:`AegeanTools.wcs_helpers.Beam`
        Beam object representing the synthesized beam.

    dtype : {float, float32, float64}
        The (original) data type for `img`. Will be enforced upon writing.

    region : :class:`AegeanTools.regions.Region`
        The region that will be used to limit the source finding of Aegean.

    blank : bool
        If true, then the input image will be blanked at the location of each
        of the measured islands.

    docov : bool
        If True, then fitting will be done using the covariance matrix.

    dobais: bool
        Not yet implemented. Default = False

    globals_loaded : bool
        True once self.load_globals has been called

    sources : [ComponentSource|IslandSource|SimpleSource]
        List of sources that have been found/measured.
    """

    def __init__(self, **kwargs):
        self.img = None
        self.dcurve = None
        self.rmsimg = None
        self.bkgimg = None
        self.cube_index = 0
        self.cube_fit = False
        self.header = None
        self.wcshelper = None
        self.beam = None
        self.dtype = None
        self.region = None
        self.blank = False
        self.docov = True
        self.dobias = False
        self.globals_loaded = False
        self.sources = []

        # # allow the passing of parameters while being lazy programmer
        # for k in kwargs:
        #     if hasattr(self, k):
        #         setattr(self, k, kwargs[k])
        #     else:
        #         print("{0} supplied but ignored".format(k))
        return

    def _gen_flood_wrap(self, data, rmsimg, innerclip, outerclip=None, domask=False):
        """
        Generator function.
        Segment an image into islands and return one island at a time.

        Needs to work for entire image, and also for components
        within an island.

        Parameters
        ----------
        data : 2d-array
          Image array.

        rmsimg : 2d-array
          Noise image.

        innerclip, outerclip :float
          Seed (inner) and flood (outer) clipping values.

        domask : bool
          If True then look for a region mask in globals,
          only return islands that are within the region.
          Default = False.

        Yields
        ------
        data_box : 2d-array
          A island of sources with subthreshold values masked.

        xmin, xmax, ymin, ymax : int
          The corners of the data_box within the initial data array.
        """

        if outerclip is None:
            outerclip = innerclip

        # compute SNR image (data has already been background subtracted)
        snr = abs(data) / rmsimg
        # mask of pixles that are above the outerclip
        a = snr >= outerclip
        # segmentation a la scipy
        l, n = label(a)
        f = find_objects(l)

        if n == 0:
            logger.debug("There are no pixels above the clipping limit")
            return
        logger.debug(f"{data.shape} Found {n} islands total above flood limit")
        # Yield values as before, though they are not sorted by flux
        for i in range(n):
            xmin, xmax = f[i][0].start, f[i][0].stop
            ymin, ymax = f[i][1].start, f[i][1].stop
            if np.any(
                snr[xmin:xmax, ymin:ymax] > innerclip
            ):  # obey inner clip constraint
                # logger.info("{1} Island {0} is above the inner clip limit"
                #               .format(i, data.shape))

                # Flag pixel that are either below the flood level
                # or belong to other islands that happen to be within
                # the bounding box
                island_mask = (snr[xmin:xmax, ymin:ymax] < outerclip) | (
                    l[xmin:xmax, ymin:ymax] != i + 1
                )
                data_box = copy.deepcopy(
                    data[xmin:xmax, ymin:ymax]
                )  # copy so that we don't blank the master data

                # blank out the bad pixels
                data_box[island_mask] = np.nan
                # check if there are any pixels left unmasked
                if not np.any(np.isfinite(data_box)):
                    # logger.info("{1} Island {0} has no non-masked pixels"
                    #               .format(i,data.shape))
                    continue

                if domask and (self.region is not None):
                    y, x = np.where(snr[xmin:xmax, ymin:ymax] >= outerclip)
                    # convert indices of this sub region to indices in
                    # the greater image
                    yx = list(zip(y + ymin, x + xmin))
                    ra, dec = self.wcshelper.wcs.wcs_pix2world(yx, 1).transpose()
                    mask = self.region.sky_within(ra, dec, degin=True)
                    # if there are no un-masked pixels within the region
                    # then we skip this island.
                    if not np.any(mask):
                        continue
                    logger.debug(f"Mask {mask}")
                # logger.info("{1} Island {0} will be fit"
                #               .format(i, data.shape))
                yield data_box, xmin, xmax, ymin, ymax

    ##
    # Estimating parameters, converting params -> sources,
    # and sources -> params
    ##
    def estimate_lmfit_parinfo(
        self,
        data,
        rmsimg,
        curve,
        innerclip,
        outerclip=None,
        offsets=(0, 0),
        max_summits=None,
    ):
        """
        Estimates the number of sources in an island and returns
        initial parameters for the fit as well as limits on those parameters.

        Parameters
        ----------
        data : 2d-array
          (sub) image of flux values. Background should be subtracted.

        rmsimg : 2d-array
          Image of 1sigma values

        curve : 2d-array
          Image of curvature values [-1,0,+1]

        innerclip, outerclip : float
          Inner and outer level for clipping (sigmas).

        offsets : (int, int)
          The (x,y) offset of data within it's parent image

        max_summits : int
          If not None, only this many summits/components will be fit. More
          components may be present in the island, but subsequent components
          will not have free parameters.

        Returns
        -------
        model : :class:`lmfit.Parameters`
          The initial estimate of parameters for the components
          within this island.
        """

        debug_on = logger.isEnabledFor(logging.DEBUG)
        is_flag = 0

        # check to see if this island is a negative peak since we need to
        # treat such cases slightly differently
        isnegative = np.nanmax(data[np.isfinite(data)]) < 0
        if isnegative:
            logger.debug("[is a negative island]")

        if outerclip is None:
            outerclip = innerclip

        logger.debug(f" - shape {data.shape}")

        if not data.shape == curve.shape:
            logger.error("data and curvature are mismatched")
            logger.error(f"data:{data.shape} curve:{curve.shape}")
            raise AssertionError()

        # For small islands we can't do a 6 param fit
        # Don't count the NaN values as part of the island
        non_nan_pix = len(data[np.where(np.isfinite(data))].ravel())
        if non_nan_pix < 4:
            logger.debug("FITERRSMALL!")
            is_flag |= flags.FITERRSMALL
        elif non_nan_pix <= 6:
            logger.debug("FIXED2PSF")
            is_flag |= flags.FIXED2PSF

        if debug_on:
            logger.debug(f" - size {len(data.ravel())}")

        if (
            min(data.shape) <= 2
            or (is_flag & flags.FITERRSMALL)
            or (is_flag & flags.FIXED2PSF)
        ):
            # 1d islands or small islands only get one source
            if debug_on:
                logger.debug("Tiny summit detected")
                logger.debug(f"{data}")
            summits = [[data, 0, data.shape[0], 0, data.shape[1]]]
            # and are constrained to be point sources
            is_flag |= flags.FIXED2PSF
        else:
            if isnegative:
                # the summit should be able to include all pixels within
                # the island not just those above innerclip
                kappa_sigma = np.where(
                    curve > 0.5,
                    np.where(data + outerclip * rmsimg < 0, data, np.nan),
                    np.nan,
                )
            else:
                kappa_sigma = np.where(
                    -1 * curve > 0.5,
                    np.where(data - outerclip * rmsimg > 0, data, np.nan),
                    np.nan,
                )
            summits = list(
                self._gen_flood_wrap(
                    kappa_sigma, np.ones(kappa_sigma.shape), 0, domask=False
                )
            )

        params = lmfit.Parameters()
        i = 0
        summits_considered = 0
        # This can happen when the image contains regions of nans
        # the data/noise indicate an island,
        # but the curvature doesn't back it up.
        if len(summits) < 1:
            logger.debug(f"Island has {len(summits)} summits")
            return None

        # add summits in reverse order of peak SNR - ie brightest first
        for summit, xmin, xmax, ymin, ymax in sorted(
            summits, key=lambda x: np.nanmax(-1.0 * abs(x[0]))
        ):
            summits_considered += 1
            summit_flag = is_flag
            if debug_on:
                logger.debug(
                    "Summit({5}) - shape:{0} x:[{1}-{2}] y:[{3}-{4}]".format(
                        summit.shape, ymin, ymax, xmin, xmax, i
                    )
                )
            try:
                if isnegative:
                    amp = np.nanmin(summit)
                    xpeak, ypeak = np.unravel_index(np.nanargmin(summit), summit.shape)
                else:
                    amp = np.nanmax(summit)
                    xpeak, ypeak = np.unravel_index(np.nanargmax(summit), summit.shape)
            except ValueError as e:
                if "All-NaN" in e.message:
                    logger.warning("Summit of nan's detected - this shouldn't happen")
                    continue
                else:
                    raise e

            if debug_on:
                logger.debug(f" - max is {amp:f}")
                logger.debug(f" - peak at {xpeak},{ypeak}")
            yo = ypeak + ymin
            xo = xpeak + xmin

            # Summits are allowed to include pixels that are between the
            # outer and inner clip. This means that sometimes we get
            # a summit that has all it's pixels below the inner clip.
            # So we test for that here.
            snr = np.nanmax(
                abs(
                    data[xmin : xmax + 1, ymin : ymax + 1]
                    / rmsimg[xmin : xmax + 1, ymin : ymax + 1]
                )
            )
            if snr < innerclip:
                logger.debug("Summit has SNR {snr} < innerclip {innerclip}: skipping")
                continue

            # allow amp to be 5% or (innerclip) sigma higher
            # TODO: the 5% should depend on the beam sampling
            # note: when innerclip is 400 this becomes rather stupid
            if amp > 0:
                amp_min, amp_max = (
                    0.95 * min(outerclip * rmsimg[xo, yo], amp),
                    amp * 1.05 + innerclip * rmsimg[xo, yo],
                )
            else:
                amp_max, amp_min = (
                    0.95 * max(-outerclip * rmsimg[xo, yo], amp),
                    amp * 1.05 - innerclip * rmsimg[xo, yo],
                )

            if debug_on:
                logger.debug(f"a_min {amp_min}, a_max {amp_max}")

            a, b, pa = self.wcshelper.get_psf_pix2pix(yo + offsets[0], xo + offsets[1])
            if not (np.all(np.isfinite((a, b, pa)))):
                logger.debug(" Summit has invalid WCS/Beam - Skipping.")
                continue
            pixbeam = Beam(a, b, pa)

            # set a square limit based on the size of the pixbeam
            xo_lim = 0.5 * np.hypot(pixbeam.a, pixbeam.b)
            yo_lim = xo_lim

            yo_min, yo_max = yo - yo_lim, yo + yo_lim

            xo_min, xo_max = xo - xo_lim, xo + xo_lim

            # the size of the island
            xsize = data.shape[0]
            ysize = data.shape[1]

            # initial shape is the psf
            sx = pixbeam.a * FWHM2CC
            sy = pixbeam.b * FWHM2CC

            # lmfit does silly things if we start with these
            # two parameters being equal
            sx = max(sx, sy * 1.01)

            # constraints are based on the shape of the island
            # sx,sy can become flipped so we set the min/max account for this
            sx_min, sx_max = (
                sy * 0.8,
                max((max(xsize, ysize) + 1) * math.sqrt(2) * FWHM2CC, sx * 1.1),
            )
            sy_min, sy_max = (
                sy * 0.8,
                max((max(xsize, ysize) + 1) * math.sqrt(2) * FWHM2CC, sx * 1.1),
            )

            theta = pixbeam.pa  # Degrees
            flag = summit_flag

            # check to see if we are going to fit this component
            if max_summits is not None:
                maxxed = i >= max_summits
            else:
                maxxed = False

            # components that are not fit need appropriate flags
            if maxxed:
                summit_flag |= flags.NOTFIT
                summit_flag |= flags.FIXED2PSF

            if debug_on:
                logger.debug(" - var val min max | min max")
                logger.debug(f" - amp {amp} {amp_min} {amp_max} ")
                logger.debug(f" - xo {xo} {xo_min} {xo_max} ")
                logger.debug(f" - yo {yo} {yo_min} {yo_max} ")
                logger.debug(
                    " - sx {} {} {} | {} {}".format(
                        sx, sx_min, sx_max, sx_min * CC2FHWM, sx_max * CC2FHWM
                    )
                )
                logger.debug(f" - theta {theta} {-180} {180}")
                logger.debug(f" - flags {flag}")
                logger.debug(f" - fit?  {not maxxed}")

            # TODO: figure out how incorporate the circular constraint on sx/sy
            prefix = f"c{i}_"
            params.add(
                prefix + "amp", value=amp, min=amp_min, max=amp_max, vary=not maxxed
            )
            params.add(
                prefix + "xo",
                value=xo,
                min=float(xo_min),
                max=float(xo_max),
                vary=not maxxed,
            )
            params.add(
                prefix + "yo",
                value=yo,
                min=float(yo_min),
                max=float(yo_max),
                vary=not maxxed,
            )

            if summit_flag & flags.FIXED2PSF > 0:
                psf_vary = False
            else:
                psf_vary = not maxxed
            params.add(prefix + "sx", value=sx, min=sx_min, max=sx_max, vary=psf_vary)
            params.add(prefix + "sy", value=sy, min=sy_min, max=sy_max, vary=psf_vary)
            params.add(prefix + "theta", value=theta, vary=psf_vary)
            params.add(prefix + "flags", value=summit_flag, vary=False)

            # starting at zero allows the maj/min axes to be fit better.
            # if params[prefix + 'theta'].vary:
            #     params[prefix + 'theta'].value = 0

            i += 1
        if debug_on:
            logger.debug(f"Estimated sources: {i}")
        # remember how many components are fit.
        params.add("components", value=i, vary=False)
        # params.components=i
        if params["components"].value < 1:
            logger.debug(f"Considered {summits_considered} summits, accepted {i}")
        return params

    def result_to_components(self, result, model, island_data, isflags):
        """
        Convert fitting results into a set of components

        Parameters
        ----------
        result : lmfit.MinimizerResult
          The fitting results.

        model : lmfit.Parameters
          The model that was fit.

        island_data : :class:`AegeanTools.models.IslandFittingData`
          Data about the island that was fit.

        isflags : int
          Flags that should be added to this island
          in addition to those within the model)

        Returns
        -------
        sources : list
          A list of components, and islands if requested.
        """

        # island data
        isle_num = island_data.isle_num
        idata = island_data.i
        xmin, xmax, ymin, ymax = island_data.offsets

        box = (
            slice(island_data.plane, island_data.plane + 1),
            slice(int(xmin), int(xmax)),
            slice(int(ymin), int(ymax)),
        )
        rms = self.rmsimg[box]
        bkg = self.bkgimg[box]
        residual = np.median(result.residual), np.std(result.residual)
        is_flag = isflags

        sources = []
        j = 0
        for j in range(model["components"].value):
            src_flags = is_flag
            source = ComponentSource()
            source.island = isle_num
            source.source = j
            source.spec = self.wcshelper.plane2spec(island_data.plane)
            logger.debug(f" component {j}")
            prefix = f"c{j}_"
            xo = model[prefix + "xo"].value
            yo = model[prefix + "yo"].value
            sx = model[prefix + "sx"].value
            sy = model[prefix + "sy"].value
            theta = model[prefix + "theta"].value
            amp = model[prefix + "amp"].value
            src_flags |= model[prefix + "flags"].value

            # these are goodness of fit statistics for the entire island.
            source.residual_mean = residual[0]
            source.residual_std = residual[1]
            # set the flags
            source.flags = src_flags

            # #pixel pos within island +
            # island offset within region +
            # region offset within image +
            # 1 for luck
            # (pyfits->fits conversion = luck)
            x_pix = xo + xmin + 1
            y_pix = yo + ymin + 1
            # update the source xo/yo so the error calculations can be done
            # correctly.  Note that you have to update the max or the value
            # you set will be clipped at the max allowed value
            model[prefix + "xo"].set(value=x_pix, max=np.inf)
            model[prefix + "yo"].set(value=y_pix, max=np.inf)
            # ------ extract source parameters ------

            # fluxes
            # the background is taken from background map
            # Clamp the pixel location to the edge of the background map
            y = max(min(int(round(y_pix - ymin)), bkg.shape[2] - 1), 0)
            x = max(min(int(round(x_pix - xmin)), bkg.shape[1] - 1), 0)
            source.background = bkg[0, x, y]
            source.local_rms = rms[0, x, y]
            source.peak_flux = amp

            # all params are in degrees
            (
                source.ra,
                source.dec,
                source.a,
                source.b,
                source.pa,
            ) = self.wcshelper.pix2sky_ellipse(
                (x_pix, y_pix), sx * CC2FHWM, sy * CC2FHWM, theta
            )
            source.a *= 3600  # arcseconds
            source.b *= 3600
            # force a>=b
            fix_shape(source)
            # limit the pa to be in (-90,90]
            source.pa = pa_limit(source.pa)

            # if one of these values are nan then there has been some problem
            # with the WCS handling
            if not all(
                np.isfinite((source.ra, source.dec, source.a, source.b, source.pa))
            ):
                src_flags |= flags.WCSERR
            # negative degrees is valid for RA, but I don't want them.
            if source.ra < 0:
                source.ra += 360
            source.ra_str = dec2hms(source.ra)
            source.dec_str = dec2dms(source.dec)

            # calculate integrated flux
            source.int_flux = source.peak_flux * sx * sy * CC2FHWM**2 * np.pi
            # scale Jy/beam -> Jy using the area of the beam
            source.int_flux /= self.wcshelper.get_beamarea_pix(source.ra, source.dec)

            # Calculate errors for params that were fit (as well as int_flux)
            errors(source, model, self.wcshelper)

            source.flags = src_flags
            # add psf info
            local_beam = self.wcshelper.get_skybeam(source.ra, source.dec)
            if local_beam is not None:
                source.psf_a = local_beam.a * 3600
                source.psf_b = local_beam.b * 3600
                source.psf_pa = local_beam.pa
            else:
                source.psf_a = 0
                source.psf_b = 0
                source.psf_pa = 0
            sources.append(source)
            logger.debug(source)

        if self.blank:
            outerclip = island_data.scalars[1]
            logger.info(f"rms.shape {rms.shape}")
            logger.info(f"idata.shape {idata.shape}")
            idx, idy = np.where(abs(idata) - outerclip * rms[0, :, :] > 0)
            logger.info(f"idx {idx}")
            logger.info(f"idy {idy}")
            idx += xmin
            idy += ymin
            self.img[island_data.plane, [idx, idy]] = np.nan

        # calculate the integrated island flux if required
        if island_data.doislandflux:
            _, outerclip, _ = island_data.scalars
<<<<<<< HEAD
            logger.debug(f"Integrated flux for island {isle_num}")
            kappa_sigma = np.where(
                abs(idata) - outerclip * rms[0, :, :] > 0, idata, np.NaN
            )
            logger.debug(f"- island shape is {kappa_sigma.shape}")
=======
            logger.debug("Integrated flux for island {0}".format(isle_num))
            kappa_sigma = np.where(abs(idata) - outerclip * rms > 0, idata, np.nan)
            logger.debug("- island shape is {0}".format(kappa_sigma.shape))
>>>>>>> 631df8cf

            source = IslandSource()
            source.flags = 0
            source.island = isle_num
            source.components = j + 1
            source.peak_flux = np.nanmax(kappa_sigma)
            # check for negative islands
            if source.peak_flux < 0:
                source.peak_flux = np.nanmin(kappa_sigma)
            logger.debug(f"- peak flux {source.peak_flux}")

            # positions and background
            # if a component has been refit then it might have flux = np.nan
            if np.isfinite(source.peak_flux):
                positions = np.where(kappa_sigma == source.peak_flux)
            else:
                positions = [[kappa_sigma.shape[0] / 2], [kappa_sigma.shape[1] / 2]]
            xy = positions[0][0] + xmin, positions[1][0] + ymin
            radec = self.wcshelper.pix2sky(xy)
            source.ra = radec[0]

            # convert negative ra's to positive ones
            if source.ra < 0:
                source.ra += 360

            source.dec = radec[1]
            source.ra_str = dec2hms(source.ra)
            source.dec_str = dec2dms(source.dec)
            source.background = bkg[0, positions[0][0], positions[1][0]]
            source.local_rms = rms[0, positions[0][0], positions[1][0]]
            source.x_width, source.y_width = idata.shape
            source.pixels = int(sum(np.isfinite(kappa_sigma).ravel() * 1.0))
            source.extent = [xmin, xmax, ymin, ymax]

            # TODO: investigate what happens when the sky coords are
            #       skewed w.r.t the pixel coords

            # calculate the area of the island as a fraction of the
            # area of the bounding box
            bl = self.wcshelper.pix2sky([xmax, ymin])
            tl = self.wcshelper.pix2sky([xmax, ymax])
            tr = self.wcshelper.pix2sky([xmin, ymax])
            height = gcd(tl[0], tl[1], bl[0], bl[1])
            width = gcd(tl[0], tl[1], tr[0], tr[1])
            area = height * width
            source.area = (
                area * source.pixels / source.x_width / source.y_width
            )  # area is in deg^2

            # create contours around the data which was used in fitting
            msq = MarchingSquares(kappa_sigma)
            source.contour = [(a[0] + xmin, a[1] + ymin) for a in msq.perimeter]
            # calculate the maximum angular size of this island,
            # using a brute force method
            source.max_angular_size = 0
            for i, pos1 in enumerate(source.contour):
                radec1 = self.wcshelper.pix2sky(pos1)
                for j, pos2 in enumerate(source.contour[i:]):
                    radec2 = self.wcshelper.pix2sky(pos2)
                    dist = gcd(radec1[0], radec1[1], radec2[0], radec2[1])
                    if dist > source.max_angular_size:
                        source.max_angular_size = dist
                        source.pa = bear(radec1[0], radec1[1], radec2[0], radec2[1])
                        source.max_angular_size_anchors = [
                            pos1[0],
                            pos1[1],
                            pos2[0],
                            pos2[1],
                        ]

            logger.debug(
                "- peak position {}, {} [{},{}]".format(
                    source.ra_str, source.dec_str, positions[0][0], positions[1][0]
                )
            )

            # integrated flux
            beam_area_pix = self.wcshelper.get_beamarea_pix(source.ra, source.dec)
            beam_area = self.wcshelper.get_beamarea_deg2(source.ra, source.dec)
            isize = source.pixels  # number of non zero pixels
            logger.debug(f"- pixels used {isize}")
            source.int_flux = np.nansum(kappa_sigma)  # total flux Jy/beam
            logger.debug(f"- sum of pixles {source.int_flux}")
            source.int_flux *= 4.0 * np.log(2.0) / beam_area_pix  # total flux in Jy
            logger.debug(f"- integrated flux {source.int_flux}")
            eta = (
                erf(
                    np.sqrt(
                        -1
                        * np.log(abs(source.local_rms * outerclip / source.peak_flux))
                    )
                )
                ** 2
            )
            logger.debug(f"- eta {eta}")
            source.eta = eta
            source.beam_area = beam_area

            # I don't know how to calculate this error so we'll set it to nan
            source.err_int_flux = np.nan
            sources.append(source)
        return sources

    ##
    # Setting up 'global' data and calculating bkg/rms
    ##
    def load_globals(
        self,
        filename,
        hdu_index=0,
        bkgin=None,
        rmsin=None,
        beam=None,
        rms=None,
        bkg=None,
        cores=1,
        do_curve=False,
        mask=None,
        psf=None,
        blank=False,
        docov=True,
        cube_index=None,
        cube_fit=False,
    ):
        """
        Populate the global_data object by loading or calculating
        the various components

        Parameters
        ----------
        filename : str or HDUList
          Main image which source finding is run on

        hdu_index : int
          HDU index of the image within the fits file, default is 0 (first)

        bkgin, rmsin : str or HDUList
          background and noise image filename or HDUList

        beam : :class:`AegeanTools.fits_image.Beam`
          Beam object representing the synthsized beam.
          Will replace what is in the FITS header.

        rms, bkg : float
          A float that represents a constant rms/bkg levels for the image.
          Default = None, which causes the rms/bkg to be loaded or calculated.

        cores : int
          Number of cores to use if different from what is autodetected.

        do_curve : bool
          If True a curvature map will be created, default=True.

        mask : str or :class:`AegeanTools.regions.Region`
          filename or Region object

        psf : str or HDUList
          Filename or HDUList of a psf image

        blank : bool
          True = blank output image where islands are found.
          Default = False.

        docov : bool
          True = use covariance matrix in fitting.
          Default = True.

        cube_index : int
          For an image cube, which slice to use.

        cube_fit : bool
          Fit across ane image cube (3d).
          Default False, ignores `cube_index`.

        """
        if self.globals_loaded:
            return

        self.cube_index = cube_index
        self.cube_fit = cube_fit
        img, header = load_image_band(
            filename,
            hdu_index=hdu_index,
            cube_index=self.cube_index,
            include_freq=True,  # self.cube_fit,
        )

        if mask is not None:
            # allow users to supply and object instead of a filename
            if isinstance(mask, Region):
                self.region = mask
            elif os.path.exists(mask):
                logger.info(f"Loading mask from {mask}")
                self.region = Region.load(mask)
            else:
                logger.error(f"File {mask} not found for loading")
                self.region = None

        self.wcshelper = WCSHelper.from_header(header, beam, psf_file=psf)
        self.beam = self.wcshelper.beam

        self.img = img
        self.header = header
        self.dtype = self.img.dtype
        self.bkgimg = np.zeros(self.img.shape, dtype=self.dtype)
        self.rmsimg = np.zeros(self.img.shape, dtype=self.dtype)

        if do_curve:
            logger.info("Calculating curvature")
            # curvature should only be in spatial coords, not across freq.
            size = (0, 3, 3)
            # calculate curvature but store it as -1,0,+1
            dcurve = np.zeros(self.img.shape, dtype=np.int8)
            peaks = maximum_filter(self.img, size=size)
            troughs = minimum_filter(self.img, size=size)
            pmask = np.where(self.img == peaks)
            tmask = np.where(self.img == troughs)
            dcurve[pmask] = -1
            dcurve[tmask] = 1
            self.dcurve = dcurve
            logger.info(f"Curvature has shape {dcurve.shape}")

        # if either of rms or bkg images are not supplied
        # then calculate them both
        if not (rmsin and bkgin):
            logger.info("Calculating background and rms data")
            self._make_bkg_rms(
                filename=filename,
                forced_rms=rms,
                forced_bkg=bkg,
                cores=cores,
            )

        # replace the calculated images with input versions,
        # if the user has supplied them.
        if bkgin:
            logger.info(f"Loading background data from file {bkgin}")
            self.bkgimg = self._load_aux_image(img, bkgin)
        if rmsin:
            logger.info(f"Loading rms data from file {rmsin}")
            self.rmsimg = self._load_aux_image(img, rmsin)

        # subtract the background image from the data image and save
        logger.debug(f"Data max is {np.nanmax(img)}")
        logger.debug("Doing background subtraction")
        self.img -= self.bkgimg

        logger.debug(f"Data max is {np.nanmax(img)}")

        self.blank = blank
        self.docov = docov

        # Default to false until I can verify that this is working
        self.dobias = False

        # check if the WCS is galactic
        if "lon" in self.header["CTYPE1"].lower():
            logger.info("Galactic coordinates detected and noted")
            SimpleSource.galactic = True

        self.globals_loaded = True
        return

    def save_background_files(
        self,
        image_filename,
        hdu_index=0,
        bkgin=None,
        rmsin=None,
        beam=None,
        rms=None,
        bkg=None,
        cores=1,
        outbase=None,
        cube_index=None,
        cube_fit=False,
    ):
        """
        Generate and save the background and RMS maps as FITS files.
        They are saved in the current directly as aegean-background.fits
        and aegean-rms.fits.

        Parameters
        ----------
        image_filename : str or HDUList
          Input image.

        hdu_index : int
          If fits file has more than one hdu, it can be specified here.
          Default = 0.

        bkgin, rmsin : str or HDUList
          Background and noise image filename or HDUList

        beam : :class:`AegeanTools.fits_image.Beam`
          Beam object representing the synthsized beam.
          Will replace what is in the FITS header.

        rms, bkg : float
          A float that represents a constant rms/bkg level for the image.
          Default = None, which causes the rms/bkg to be loaded or calculated.

        cores : int
          Number of cores to use if different from what is autodetected.

        outbase : str
          Basename for output files.

        cube_index : int
          If images are 3d, use this index into the 3rd axis.

        cube_fit : bool
          Fit across ane image cube (3d).
          Default False, ignores `cube_index`.
        """

        logger.info("Saving background / RMS maps")
        # load image, and load/create background/rms images
        self.load_globals(
            image_filename,
            hdu_index=hdu_index,
            bkgin=bkgin,
            rmsin=rmsin,
            beam=beam,
            rms=rms,
            bkg=bkg,
            cores=cores,
            do_curve=True,
            cube_index=cube_index,
            cube_fit=cube_fit,
        )
        logger.debug(f"self.rmsimg.shape {self.rmsimg.shape}")
        logger.debug(f"self.bkgimg.shape {self.bkgimg.shape}")

        curve = np.array(self.dcurve, dtype=self.bkgimg.dtype)
        # mask these arrays have the same mask the same as the data
<<<<<<< HEAD
        mask = np.where(np.isnan(self.img))
        self.bkgimg[mask] = np.NaN
        self.rmsimg[mask] = np.NaN
        curve[mask] = np.NaN
=======
        mask = np.where(np.isnan(img))
        bkgimg[mask] = np.nan
        rmsimg[mask] = np.nan
        curve[mask] = np.nan
>>>>>>> 631df8cf

        # Generate the new FITS files by copying the existing HDU
        # and assigning new data. This gives the new files the same
        # WCS projection and other header fields.
        header = self.header
        # Set the ORIGIN to indicate Aegean made this file
        header["ORIGIN"] = f"Aegean {__version__}-({__date__})"
        # delete some axes that we aren't going to need
        del_items = ["CRPIX4", "CDELT4", "CRVAL4", "CTYPE4"]
        if not self.cube_fit:
            del_items.extend(["CRPIX3", "CDELT3", "CRVAL3", "CTYPE3"])
        for c in del_items:
            if c in header:
                del header[c]

        if outbase is None:
            outbase, _ = os.path.splitext(os.path.basename(image_filename))
        noise_out = outbase + "_rms.fits"
        background_out = outbase + "_bkg.fits"
        curve_out = outbase + "_crv.fits"
        snr_out = outbase + "_snr.fits"

        write_fits(self.bkgimg, header, background_out)
        logger.info(f"Wrote {background_out}")

        write_fits(self.rmsimg, header, noise_out)
        logger.info(f"Wrote {noise_out}")

        write_fits(curve, header, curve_out)
        logger.info(f"Wrote {curve_out}")

        write_fits(self.img / self.rmsimg, header, snr_out)
        logger.info(f"Wrote {snr_out}")
        return

    def save_image(self, outname):
        """
        Save the image data.
        This is probably only useful if the image data has been blanked.

        Parameters
        ----------
        outname : str
          Name for the output file.
        """
        header = self.header
        header["ORIGIN"] = f"Aegean {__version__}-({__date__})"
        # delete some axes that we aren't going to need
        del_items = ["CRPIX4", "CDELT4", "CRVAL4", "CTYPE4"]
        if not self.cube_fit:
            del_items.extend(["CRPIX3", "CDELT3", "CRVAL3", "CTYPE3"])
        for c in del_items:
            if c in header:
                del header[c]
        write_fits(self.img, header, outname)
        logger.info(f"Wrote {outname}")
        return

    def _make_bkg_rms(self, filename, forced_rms=None, forced_bkg=None, cores=None):
        """
        Calculate an rms image and a bkg image.

        Parameters
        ----------
        filename : str
          Path of the image file.

        forced_rms : float
          The rms of the image.
          If None:  calculate the rms level (default).
          Otherwise assume a constant rms.

        forced_bkg : float
          The background level of the image.
          If None: calculate the background level (default).
          Otherwise assume a constant background.

        cores: int
          Number of cores to use if different from what is autodetected.

        """
        if forced_rms is not None:
            logger.info(f"Forcing rms = {forced_rms}")
            self.rmsimg[:] = forced_rms
        if forced_bkg is not None:
            logger.info(f"Forcing bkg = {forced_bkg}")
            self.bkgimg[:] = forced_bkg

        # If we know both the rms and the bkg then there is nothing to compute
        if (forced_rms is not None) and (forced_bkg is not None):
            return

        # use the BANE background/rms calculation
        step_size = get_step_size(self.header)
        box_size = (5 * step_size[0], 5 * step_size[1])

        if self.cube_fit:
            bkg = np.zeros_like(self.img)
            rms = np.zeros_like(self.img)
            for i in range(self.img.shape[0]):
                bkg[i], rms[i] = filter_image(
                    im_name=filename,
                    out_base=None,
                    step_size=step_size,
                    box_size=box_size,
                    cores=cores,
                    cube_index=i,
                )
                if forced_rms is None:
                    self.rmsimg[i] = rms[i]
                if forced_bkg is None:
                    self.bkgimg[i] = bkg[i]

        else:
            bkg, rms = filter_image(
                im_name=filename,
                out_base=None,
                step_size=step_size,
                box_size=box_size,
                cores=cores,
                cube_index=self.cube_index,
            )

            if forced_rms is None:
                self.rmsimg[:] = rms[None, :, :]
            if forced_bkg is None:
                self.bkgimg[:] = bkg[None, :, :]

        return

    def _load_aux_image(self, image, auxfile):
        """
        Load a fits file (bkg/rms/curve) and make sure that
        it is the same shape as the main image.

        Parameters
        ----------
        image : :class:`numpy.ndarray`
          The main image that has already been loaded.

        auxfile : str
          The auxiliary file to be loaded.

        Returns
        -------
        aux : :class:`numpy.ndarray`
          The loaded image.
        """

        auximg, _ = load_image_band(auxfile, include_freq=True)

        if auximg.shape != image.shape:
            logger.error(f"file {auxfile} is not the same size as the image map")
            logger.error(f"{auxfile}= {auximg.shape}, image = {image.shape}")
            raise AegeanError(f"file {auxfile} is not the same size as the image map")
            # sys.exit(1)
        return auximg

    ##
    # Fitting and refitting
    ##
    def _refit_islands(self, group, stage, outerclip=None, istart=0):
        """
        Do island refitting (priorized fitting) on a group of islands.

        Parameters
        ----------
        group : list
          A list of components grouped by island.

        stage : int
          Refitting stage.

        outerclip : float
          Ignored, placed holder for future development.

        istart : int
          The starting island number.

        Returns
        -------
        sources : list
          List of sources (and islands).
        """
        sources = []

        # self.img
        # self.rmsimg

        for inum, isle in enumerate(group, start=istart):
            logger.debug("-=-")
            logger.debug(f"input island = {isle[0].island}, {len(isle)} components")

            # set up the parameters for each of the sources within the island
            i = 0
            params = lmfit.Parameters()
            shape = self.img.shape[1:]
            xmin, ymin = shape
            xmax = ymax = 0
            plane = self.wcshelper.spec2plane(isle[0].spec)

            # island_mask = []
            src_valid_psf = None
            # keep track of the sources that are actually being refit
            # this may be a subset of all sources in the island
            included_sources = []
            for src in isle:
                pixbeam = Beam(*self.wcshelper.get_psf_sky2pix(src.ra, src.dec))
                # find the right pixels from the ra/dec
                source_x, source_y = self.wcshelper.sky2pix([src.ra, src.dec])
                source_x -= 1
                source_y -= 1
                x = int(round(source_x))
                y = int(round(source_y))

                logger.debug(f"pixel location ({source_x:5.2f},{source_y:5.2f})")
                # reject sources that are outside the image bounds,
                # or which have nan data/rms values
                if (
                    not 0 <= x < shape[0]
                    or not 0 <= y < shape[1]
                    or not np.isfinite(self.img[plane, x, y])
                    or not np.isfinite(self.rmsimg[plane, x, y])
                    or pixbeam is None
                ):
                    logger.debug(
                        "Source ({src.island},{src.source}) not within usable region: skipping"
                    )
                    continue
                else:
                    # Keep track of the last source to have a valid psf
                    # so that we can use it later on
                    src_valid_psf = src
                # determine the shape parameters in pixel values
                _, _, sx, sy, theta = self.wcshelper.sky2pix_ellipse(
                    [src.ra, src.dec], src.a / 3600, src.b / 3600, src.pa
                )
                sx *= FWHM2CC
                sy *= FWHM2CC

                logger.debug(
                    "Source shape [sky coords]  {:5.2f}x{:5.2f}@{:05.2f}".format(
                        src.a, src.b, src.pa
                    )
                )
                logger.debug(
                    "Source shape [pixel coords] {:4.2f}x{:4.2f}@{:05.2f}".format(
                        sx, sy, theta
                    )
                )

                # choose a region that is 2x the major axis of the source,
                # 4x semimajor axis a
                width = 4 * sx
                ywidth = int(round(width)) + 1
                xwidth = int(round(width)) + 1

                # adjust the size of the island to include this source
                xmin = min(xmin, max(0, x - xwidth / 2))
                ymin = min(ymin, max(0, y - ywidth / 2))
                xmax = max(xmax, min(shape[0], x + xwidth / 2 + 1))
                ymax = max(ymax, min(shape[1], y + ywidth / 2 + 1))

                s_lims = [0.8 * min(sx, pixbeam.b * FWHM2CC), max(sy, sx) * 1.25]

                # Set up the parameters for the fit, including constraints
                prefix = f"c{i}_"
                params.add(prefix + "amp", value=src.peak_flux, vary=True)
                # for now the xo/yo are locations within the main image,
                # we correct this later
                params.add(
                    prefix + "xo",
                    value=source_x,
                    min=source_x - sx / 2.0,
                    max=source_x + sx / 2.0,
                    vary=stage >= 2,
                )
                params.add(
                    prefix + "yo",
                    value=source_y,
                    min=source_y - sy / 2.0,
                    max=source_y + sy / 2.0,
                    vary=stage >= 2,
                )
                params.add(
                    prefix + "sx",
                    value=sx,
                    min=s_lims[0],
                    max=s_lims[1],
                    vary=stage >= 3,
                )
                params.add(
                    prefix + "sy",
                    value=sy,
                    min=s_lims[0],
                    max=s_lims[1],
                    vary=stage >= 3,
                )
                params.add(prefix + "theta", value=theta, vary=stage >= 3)
                params.add(prefix + "flags", value=0, vary=False)
                # this source is being refit so add it to the list
                included_sources.append(src)
                i += 1

                # TODO: Allow this mask to be used in conjunction with
                # the FWHM mask that is defined further on

            if i == 0:
                logger.debug(f"No sources found in island {src.island}")
                continue
            params.add("components", value=i, vary=False)
            # params.components = i
            logger.debug(f" {i} components being fit")
            # now we correct the xo/yo positions to be
            # relative to the sub-image
            logger.debug(f"xmxxymyx {xmin} {xmax} {ymin} {ymax}")
            for i in range(params["components"].value):
                prefix = f"c{i}_"
                # must update limits before the value as limits are
                # enforced when the value is updated
                params[prefix + "xo"].min -= xmin
                params[prefix + "xo"].max -= xmin
                params[prefix + "xo"].value -= xmin
                params[prefix + "yo"].min -= ymin
                params[prefix + "yo"].max -= ymin
                params[prefix + "yo"].value -= ymin
            # logger.debug(params)
            # don't fit if there are no sources
            if params["components"].value < 1:
                logger.info(f"Island {src.island} has no components")
                continue

            # this .copy() will stop us from modifying the parent region when
            # we later apply our mask.
            idata = self.img[plane, int(xmin) : int(xmax), int(ymin) : int(ymax)].copy()
            # now convert these back to indices within the idata region
            # island_mask = np.array([(x-xmin, y-ymin) for x,y in island_mask])

            allx, ally = np.indices(idata.shape)
            # mask to include pixels that are withn the FWHM
            # of the sources being fit
            mask_params = copy.deepcopy(params)
            for i in range(mask_params["components"].value):
                prefix = f"c{i}_"
                mask_params[prefix + "amp"].value = 1
            mask_model = ntwodgaussian_lmfit(mask_params)
            mask = np.where(mask_model(allx.ravel(), ally.ravel()) <= 0.1)
            mask = allx.ravel()[mask], ally.ravel()[mask]
            del mask_params

            idata[mask] = np.nan

            mx, my = np.where(np.isfinite(idata))
            non_nan_pix = len(mx)
            total_pix = len(allx.ravel())
            logger.debug("island extracted:")
            logger.debug(f" x[{xmin}:{xmax}] y[{ymin}:{ymax}]")
            logger.debug(f" max = {np.nanmax(idata)}")
            logger.debug(
                " total {}, masked {}, not masked {}".format(
                    total_pix, total_pix - non_nan_pix, non_nan_pix
                )
            )

            # Check to see that each component has some data within
            # the central 3x3 pixels of it's location
            # If not then we don't fit that component
            for i in range(params["components"].value):
                prefix = f"c{i}_"
                # figure out a box around the center of this
                cx, cy = (
                    params[prefix + "xo"].value,
                    params[prefix + "yo"].value,
                )  # central pixel coords
                logger.debug(f" comp {i}")
                logger.debug(f"  x0, y0 {cx} {cy}")
                xmx = int(round(np.clip(cx + 2, 0, idata.shape[0])))
                xmn = int(round(np.clip(cx - 1, 0, idata.shape[0])))
                ymx = int(round(np.clip(cy + 2, 0, idata.shape[1])))
                ymn = int(round(np.clip(cy - 1, 0, idata.shape[1])))
                square = idata[xmn:xmx, ymn:ymx]
                # if there are no not-nan pixels in this region
                # then don't vary any parameters
                if not np.any(np.isfinite(square)):
                    logger.debug(f" not fitting component {i}")
                    params[prefix + "amp"].value = np.nan
                    for p in ["amp", "xo", "yo", "sx", "sy", "theta"]:
                        params[prefix + p].vary = False
                        params[prefix + p].stderr = np.nan
                        # the above results in an error of -1 later on
                    params[prefix + "flags"].value |= flags.NOTFIT

            # determine the number of free parameters and
            # if we have enough data for a fit
            nfree = np.count_nonzero([params[p].vary for p in params.keys()])
            logger.debug(params)
            if nfree < 1:
                logger.debug(" Island has no components to fit")
                result = DummyLM()
                model = params
            else:
                if non_nan_pix < nfree:
                    logger.debug(
                        "More free parameters {} than available pixels {}".format(
                            nfree, non_nan_pix
                        )
                    )
                    if non_nan_pix >= params["components"].value:
                        logger.debug("Fixing all parameters except amplitudes")
                        for p in params.keys():
                            if "amp" not in p:
                                params[p].vary = False
                    else:
                        logger.debug(" no not-masked pixels, skipping")
                    continue

                # do the fit
                # if the pixel beam is not valid, then recalculate using
                # the location of the last source to have a valid psf
                if pixbeam is None:
                    if src_valid_psf is not None:
                        pixbeam = self.wcshelper.get_pixbeam(
                            src_valid_psf.ra, src_valid_psf.dec
                        )
                    else:
                        logger.critical("Cannot determine pixel beam")
                fac = 1 / np.sqrt(2)
                if self.docov:
                    C = Cmatrix(
                        mx,
                        my,
                        pixbeam.a * FWHM2CC * fac,
                        pixbeam.b * FWHM2CC * fac,
                        pixbeam.pa,
                    )
                    B = Bmatrix(C)
                else:
                    C = B = None
                errs = np.nanmax(
                    self.rmsimg[0, int(xmin) : int(xmax), int(ymin) : int(ymax)]
                )
                result, _ = do_lmfit(idata, params, B=B)
                model = covar_errors(result.params, idata, errs=errs, B=B, C=C)

            # convert the results to a source object
            offsets = (xmin, xmax, ymin, ymax)
            # TODO allow for island fluxes in the refitting.
            island_data = IslandFittingData(
                inum,
                i=idata,
                scalars=(4, 4, None),
                offsets=offsets,
                doislandflux=False,
                plane=plane,
            )
            new_src = self.result_to_components(result, model, island_data, src.flags)

            for ns, s in zip(new_src, included_sources):
                # preserve the uuid so we can do exact
                # matching between catalogs
                ns.uuid = s.uuid

                # flag the sources as having been priorized
                ns.flags |= flags.PRIORIZED

                # if the position wasn't fit then copy the errors
                # from the input catalog
                if stage < 2:
                    ns.err_ra = s.err_ra
                    ns.err_dec = s.err_dec
                    ns.flags |= flags.FIXED2PSF

                # if the shape wasn't fit then copy the errors
                # from the input catalog
                if stage < 3:
                    ns.err_a = s.err_a
                    ns.err_b = s.err_b
                    ns.err_pa = s.err_pa
            sources.extend(new_src)
        return sources

    def _fit_island(self, island_data):
        """
        Take an Island, do all the parameter estimation and fitting.


        Parameters
        ----------
        island_data : :class:`AegeanTools.models.IslandFittingData`
          The island to be fit.

        Returns
        -------
        sources : list
          The sources that were fit.
        """

        # island data
        isle_num = island_data.isle_num
        idata = island_data.i
        innerclip, outerclip, max_summits = island_data.scalars
        xmin, xmax, ymin, ymax = island_data.offsets

        logger.debug(f"xmin xmax ymin ymax {xmin} {xmax} {ymin} {ymax}")

        # get the beam parameters at the center of this island
        midra, middec = self.wcshelper.pix2sky(
            [0.5 * (xmax + xmin), 0.5 * (ymax + ymin)]
        )

        logger.debug(f"midra middex {midra} {middec}")

        try:
            self.wcshelper.get_psf_sky2pix(midra, middec)
        except ValueError:
            # This island has no psf or is not 'on' the sky, ignore it
            logger.debug("Beam sky2pix failed. Island has invalid WCS/Beam - Skipping.")
            return []

        del middec, midra

        # the curvature needs a buffer of 1 pixel to correctly
        # identify local min/max on the edge of the region.
        # We need a 1 pix buffer (if available)
        buffx = [
            xmin - max(xmin - 1, 0),
            min(xmax + 1, self.img.shape[1]) - xmax,
        ]
        buffy = [
            ymin - max(ymin - 1, 0),
            min(ymax + 1, self.img.shape[2]) - ymax,
        ]
        icurve = np.zeros(
            shape=(
                xmax - xmin + buffx[0] + buffx[1],
                ymax - ymin + buffy[0] + buffy[1],
            ),
            dtype=np.int8,
        )
        # compute peaks and convert to +/-1
        peaks = maximum_filter(
            self.img[
                island_data.plane,
                xmin - buffx[0] : xmax + buffx[1],
                ymin - buffy[0] : ymax + buffy[0],
            ],
            size=3,
        )
        pmask = np.where(
            peaks
            == self.img[
                island_data.plane,
                xmin - buffx[0] : xmax + buffx[1],
                ymin - buffy[0] : ymax + buffy[0],
            ]
        )
        troughs = minimum_filter(
            self.img[
                island_data.plane,
                xmin - buffx[0] : xmax + buffx[1],
                ymin - buffy[0] : ymax + buffy[0],
            ],
            size=3,
        )
        tmask = np.where(
            troughs
            == self.img[
                island_data.plane,
                xmin - buffx[0] : xmax + buffx[1],
                ymin - buffy[0] : ymax + buffy[0],
            ]
        )
        icurve[pmask] = -1
        icurve[tmask] = 1
        # icurve and idata need to be the same size so we crop
        # icurve based on the buffers that we computed
        icurve = icurve[
            buffx[0] : icurve.shape[0] - buffx[1], buffy[0] : icurve.shape[1] - buffy[1]
        ]
        del peaks, pmask, troughs, tmask

        rms = self.rmsimg[island_data.plane, xmin:xmax, ymin:ymax]

        is_flag = 0
        a, b, pa = self.wcshelper.get_psf_pix2pix(
            (xmin + xmax) / 2.0, (ymin + ymax) / 2.0
        )
        if not np.all(np.isfinite((a, b, pa))):
            # This island has no psf or is not 'on' the sky, ignore it
            logger.debug("Island has invalid WCS/Beam - Skipping.")
            return []
        pixbeam = Beam(a, b, pa)

        logger.debug("=====")
        logger.debug(f"Island ({isle_num})")

        params = self.estimate_lmfit_parinfo(
            idata,
            rms,
            icurve,
            innerclip,
            outerclip,
            offsets=[xmin, ymin],
            max_summits=max_summits,
        )
        guessed_params = [params]

        # POC here which allows for multiple guesses to  be made
        # # create another guess which is just one less component
        # n_components = 0
        # if params is not None:
        #     n_components = params["components"].value
        # if n_components > 1:
        #     less_params = copy.deepcopy(params)
        #     prefix = f"c{n_components-1}_"
        #     # delete the last component
        #     for k in list(less_params.keys()):
        #         if prefix in k:
        #             del less_params[k]
        #     less_params["components"].value = n_components - 1
        #     guessed_params.append(less_params)

        guessed_sources = []
        for params in reversed(guessed_params):
            # islands at the edge of a region of nans
            # result in no components
            if params is None or params["components"].value < 1:
                continue

            logger.debug(f"Rms is {np.shape(rms)}")
            logger.debug(f"Isle is {np.shape(idata)}")
            logger.debug(f" of which {sum(np.isnan(idata).ravel() * 1)} are masked")

            # Check that there is enough data to do the fit
            mx, my = np.where(np.isfinite(idata))
            non_blank_pix = len(mx)
            free_vars = len([1 for a in params.keys() if params[a].vary])
            if non_blank_pix < free_vars or free_vars == 0:
                logger.debug(
                    f"Island {isle_num} doesn't have enough pixels to fit the given model"
                )
                logger.debug(f"non_blank_pix {non_blank_pix}, free_vars {free_vars}")
                result = DummyLM()
                model = params
                is_flag |= flags.NOTFIT
            else:
                # Model is the fitted parameters
                fac = 1 / np.sqrt(2)
                if self.docov:
                    C = Cmatrix(
                        mx,
                        my,
                        pixbeam.a * FWHM2CC * fac,
                        pixbeam.b * FWHM2CC * fac,
                        pixbeam.pa,
                    )
                    B = Bmatrix(C)
                else:
                    C = B = None
                logger.debug(
                    "C({},{},{},{},{})".format(
                        len(mx),
                        len(my),
                        pixbeam.a * FWHM2CC,
                        pixbeam.b * FWHM2CC,
                        pixbeam.pa,
                    )
                )
                errs = np.nanmax(rms)
                logger.debug("Initial params")
                logger.debug(params.pretty_repr(oneline=False))
                # params.pretty_print(columns=['value','min','max', 'vary'])
                result, _ = do_lmfit(idata, params, B=B)
                if not result.errorbars:
                    is_flag |= flags.FITERR
                # get the real (sky) parameter errors
                model = covar_errors(result.params, idata, errs=errs, B=B, C=C)

                if self.dobias and self.docov:
                    x, y = np.indices(idata.shape)
                    acf = elliptical_gaussian(
                        x,
                        y,
                        1,
                        0,
                        0,
                        pixbeam.a * FWHM2CC * fac,
                        pixbeam.b * FWHM2CC * fac,
                        pixbeam.pa,
                    )
                    bias_correct(model, idata, acf=acf * errs**2)

                if not result.success:
                    is_flag |= flags.FITERR

            logger.debug("Final params")
            logger.debug(model.pretty_repr(oneline=False))

            # convert the fitting results to a list of sources [and islands]
            sources = self.result_to_components(result, model, island_data, is_flag)
            guessed_sources.append(sources)

        best_sources = []
        if len(guessed_sources) > 0:
            # choose the best sources
            best_sources = guessed_sources[0]
            best_measure = guessed_sources[0][0].residual_std
            for g in guessed_sources:
                if g[0].residual_std < best_measure:
                    best_sources = g
                    best_measure = g[0].residual_std

        return best_sources

    def find_sources_in_image(
        self,
        filename,
        hdu_index=0,
        outfile=None,
        rms=None,
        bkg=None,
        max_summits=None,
        innerclip=5,
        outerclip=4,
        cores=None,
        rmsin=None,
        bkgin=None,
        beam=None,
        doislandflux=False,
        nopositive=False,
        nonegative=False,
        mask=None,
        imgpsf=None,
        blank=False,
        docov=True,
        cube_index=None,
        cube_fit=False,
        progress=True,
    ):
        """
        Run the Aegean source finder.


        Parameters
        ----------
        filename : str or HDUList
          Image filename or HDUList.

        hdu_index : int
          The index of the FITS HDU (extension).

        outfile : str
          file for printing catalog
          (NOT a table, just a text file of my own design)

        rms : float
          Use this rms for the entire image
          (will also assume that background is 0)

        max_summits : int
          Fit up to this many components to each island
          (extras are included but not fit)

        innerclip, outerclip : float
          The seed (inner) and flood (outer) clipping level (sigmas).

        cores : int
          Number of CPU cores to use. None means all cores.

        rmsin, bkgin : str or HDUList
          Filename or HDUList for the noise and background images.
          If either are None, then it will be calculated internally.

        beam : (major, minor, pa)
          Floats representing the synthesised beam (degrees).
          Replaces whatever is given in the FITS header.
          If the FITS header has no BMAJ/BMIN then this is required.

        doislandflux : bool
          If True then each island will also be characterized.

        nopositive, nonegative : bool
          Whether to return positive or negative sources.
          Default nopositive=False, nonegative=True.

        mask : str
          The filename of a region file created by MIMAS.
          Islands outside of this region will be ignored.

        imgpsf : str or HDUList
           Filename or HDUList for a psf image.

        blank : bool
          Cause the output image to be blanked where islands are found.

        docov : bool
          If True then include covariance matrix in the fitting process.
          Default=True

        cube_index : int
          For image cubes, cube_index determines which slice is used.
          Default 0

        cube_fit : bool
          Fit across ane image cube (3d).
          Default False, ignores `cube_index`.

        progress : bool, Default=True
            Show a progress bar when fitting island groups

        Returns
        -------
        sources : list
          List of sources found.
        """

        # Tell numpy to be quiet
        np.seterr(invalid="ignore")
        if cores is not None:
            if not (cores >= 1):
                raise AssertionError("cores must be one or more")
        else:
            cores = multiprocessing.cpu_count()

        self.load_globals(
            filename,
            hdu_index=hdu_index,
            bkgin=bkgin,
            rmsin=rmsin,
            beam=beam,
            rms=rms,
            bkg=bkg,
            cores=cores,
            mask=mask,
            psf=imgpsf,
            blank=blank,
            docov=docov,
            cube_index=cube_index,
            cube_fit=cube_fit,
        )

        logger.info(
            "beam = {:5.2f}'' x {:5.2f}'' at {:5.2f}deg".format(
                self.beam.a * 3600,
                self.beam.b * 3600,
                self.beam.pa,
            )
        )
        # stop people from doing silly things.
        if outerclip > innerclip:
            outerclip = innerclip
        logger.info(f"seedclip={innerclip}")
        logger.info(f"floodclip={outerclip}")

        islands = find_islands(
            im=self.img,
            bkg=np.zeros_like(self.img),
            rms=self.rmsimg,
            seed_clip=innerclip,
            flood_clip=outerclip,
            region=self.region,
            wcs=self.wcshelper,
            cube_fit=self.cube_fit,
        )
        logger.info(f"Found {len(islands)} islands")
        logger.info("Begin fitting")

        island_group = []
        isle_num = 0

        for island in islands:
            [[xmin, xmax], [ymin, ymax]] = island.bounding_box

            i = copy.deepcopy(self.img[island.plane, xmin:xmax, ymin:ymax])
            i[island.mask] = np.nan

            # ignore empty islands
            # This should now be impossible to trigger
            if not np.any(np.isfinite(i)):
                logger.warning("Empty island detected, this should be imposisble.")
                continue
            isle_num += 1
            scalars = (innerclip, outerclip, max_summits)
            offsets = (xmin, xmax, ymin, ymax)
            island_data = IslandFittingData(
                isle_num, i, scalars, offsets, doislandflux, island.plane
            )
            island_group.append(island_data)

        # now fit all the islands
        sources = []
        with tqdm(
            total=isle_num, desc="Fitting Islands:", disable=not progress
        ) as pbar:
            for i in island_group:
                try:
                    pbar.update(1)
                    srcs = self._fit_island(i)
                except AegeanNaNModelError:
                    continue
                # update bar as each individual island is fit
                for src in srcs:
                    # ignore sources that we have been told to ignore
                    if (src.peak_flux > 0 and nopositive) or (
                        src.peak_flux < 0 and nonegative
                    ):
                        continue
                    sources.append(src)

        # Write the output to the output file
        if outfile:
            print(
                header.format(f"{__version__}-({__date__})", filename),
                file=outfile,
            )
            print(ComponentSource.header, file=outfile)
            for s in sources:
                print(str(s), file=outfile)

        self.sources.extend(sources)
        logger.info(f"Fit {len(sources)} sources")
        return sources

    def priorized_fit_islands(
        self,
        filename,
        catalogue,
        hdu_index=0,
        outfile=None,
        bkgin=None,
        rmsin=None,
        cores=1,
        rms=None,
        bkg=None,
        beam=None,
        imgpsf=None,
        catpsf=None,
        stage=3,
        ratio=None,
        outerclip=3,
        doregroup=True,
        regroup_eps=None,
        docov=True,
        cube_index=None,
        progress=True,
        cube_fit=False,
    ):
        """
        Take an input catalog, and image, and optional background/noise images
        fit the flux and ra/dec for each of the given sources, keeping the
        morphology fixed

        Multiple cores can be specified, and will be used.

        Parameters
        ----------
        filename : str or HDUList
            Image filename or HDUList.

        catalogue : str or list
            Input catalogue file name or list of ComponentSource objects.

        hdu_index : int
            The index of the FITS HDU (extension).

        outfile : str
            file for printing catalog
            (NOT a table, just a text file of my own design)

        rmsin, bkgin : str or HDUList
            Filename or HDUList for the noise and background images.
            If either are None, then it will be calculated internally.

        cores : int
            Number of CPU cores to use. None means all cores.

        rms : float
            Use this rms for the entire image
            (will also assume that background is 0)

        beam : (float, float, float)
            (major, minor, pa) representing the synthesised beam (degrees).
            Replaces whatever is given in the FITS header.
            If the FITS header has no BMAJ/BMIN then this is required.

        imgpsf : str or HDUList
            Filename or HDUList for a psf image.

        catpsf : str or HDUList
            Filename or HDUList for the catalogue psf image.

        stage : int
            Refitting stage

        ratio : float
            If not None - ratio of image psf to catalog psf,
            otherwise interpret from catalogue or image if possible

        outerclip : float
            The flood (outer) clipping level (sigmas).

        doregroup : bool, Default=True
            Relabel all the islands/groups to ensure that nearby
            components are jointly fit.

        regroup_eps: float, Default=None
            The linking parameter for regouping. Components that are
            closer than this distance (in arcmin) will be jointly fit.
            If NONE, then use 4x the average source major axis size (after
            rescaling if required).

        docov : bool, Default=True
            If True then include covariance matrix in the fitting process.

        cube_index : int, Default=None
            For image cubes, slice determines which slice is used.

        progress : bool, Default=True
            Show a progress bar when fitting island groups

        cube_fit : bool
            Priorize across ane image cube (3d).
            Default False, ignores `cube_index`.

        Returns
        -------
        sources : list
            List of sources measured.

        """

        from AegeanTools.cluster import regroup_dbscan

        self.load_globals(
            filename,
            hdu_index=hdu_index,
            bkgin=bkgin,
            rmsin=rmsin,
            beam=beam,
            rms=rms,
            bkg=bkg,
            cores=cores,
            do_curve=False,
            psf=imgpsf,
            docov=docov,
            cube_index=cube_index,
            cube_fit=cube_fit,
        )

        # load the table and convert to an input source list
        if isinstance(catalogue, str):
            input_table = load_table(catalogue)
            input_sources = np.array(table_to_source_list(input_table))
        else:
            input_sources = np.array(catalogue)

        if len(input_sources) < 1:
            logger.debug("No input sources for priorized fitting")
            return []

        # reject sources with missing params
        ok = True
        for param in ["ra", "dec", "peak_flux", "a", "b", "pa"]:
            if np.isnan(getattr(input_sources[0], param)):
                logger.info(f"Source 0, is missing param '{param}'")
                ok = False
        if not ok:
            logger.error("Missing parameters! Not fitting.")
            logger.error("Maybe your table is missing or mis-labeled columns?")
            return []
        del ok

        # Do the resizing
        logger.info(f"{len(input_sources)} sources in catalog")
        sources = cluster.resize(input_sources, ratio=ratio, wcshelper=self.wcshelper)
        logger.info(f"{len(sources)} sources accepted")

        if len(sources) < 1:
            logger.debug("No sources accepted for priorized fitting")
            return []

        # count the number of spec entries
        all_spec = [src.spec for src in sources]
        n_spec = 1
        # be aware that sometimes the spec is np.nan
        if np.all(np.isfinite(all_spec)):
            all_spec = list(sorted(set(all_spec)))
            n_spec = len(all_spec)

        if n_spec > 1:
            # if our catalogue has more than one spec, then ignore all but one
            sources = [src for src in sources if src.spec == all_spec[0]]
            logger.info(
                f"Catalog has {n_spec} spec entries, "
                f"keeping only the {len(sources)} "
                f"that have spec= {sources[0].spec:5.2g}."
            )
        # compute eps if it's not defined
        if regroup_eps is None:
            # s.a is in arcsec but we assume regroup_eps is in arcmin
            regroup_eps = 4 * np.mean([s.a / 60 for s in sources])
        # convert regroup_eps into a value appropriate for a cartesian measure
        regroup_eps = np.sin(np.radians(regroup_eps / 60))
        input_sources = sources
        # redo the grouping if required
        if doregroup:
            # TODO: scale eps in some appropriate manner
            groups = regroup_dbscan(input_sources, eps=regroup_eps)
        else:
            groups = list(island_itergen(input_sources))

        if self.cube_fit:
            logger.debug(f"n_spec = {n_spec}")
            new_groups = []
            for i in range(self.img.shape[0]):
                for g in groups:
                    new_group = copy.deepcopy(g)
                    for src in new_group:
                        src.spec = self.wcshelper.plane2spec(i)
                    new_groups.append(new_group)
            logger.debug(f"Now using {len(groups)} -> {len(new_groups)} groups")
            groups = new_groups

        logger.info("Begin fitting")

        island_groups = []  # will be a list of groups of islands
        island_group = []  # will be a list of islands
        group_size = 20

        for island in groups:
            island_group.append(island)
            # If the island group is full queue it for the subprocesses to fit
            if len(island_group) >= group_size:
                island_groups.append(island_group)
                island_group = []
        # The last partially-filled island group also needs to
        #  be queued for fitting
        if len(island_group) > 0:
            island_groups.append(island_group)

        sources = []
        with tqdm(
            total=len(island_groups),
            desc="Refitting Island Groups",
            disable=not progress,
        ) as pbar:
            for i, g in enumerate(island_groups):
                srcs = self._refit_islands(g, stage, outerclip, istart=i)
                # update bar as each individual island is fit
                pbar.update(1)
                sources.extend(srcs)

        sources = sorted(sources)

        # Write the output to the output file
        if outfile:
            print(
                header.format(f"{__version__}-({__date__})", filename),
                file=outfile,
            )
            print(ComponentSource.header, file=outfile)
            for source in sources:
                print(str(source), file=outfile)

        logger.info(f"fit {len(sources)} components")
        self.sources.extend(sources)
        return sources


# Helpers
def fix_shape(source):
    """
    Ensure that a>=b for a given source object.
    If a<b then swap a/b and increment pa by 90.
    err_a/err_b are also swapped as needed.

    Parameters
    ----------
    source : object
      any object with a/b/pa/err_a/err_b properties

    """
    if source.a < source.b:
        source.a, source.b = source.b, source.a
        source.err_a, source.err_b = source.err_b, source.err_a
        source.pa += 90
    return


def pa_limit(pa):
    """
    Position angle is periodic with period 180 deg
    Constrain pa such that -90<pa<=90

    Parameters
    ----------
    pa : float
      Initial position angle.

    Returns
    -------
    pa : float
      Rotate position angle.
    """
    while pa <= -90:
        pa += 180
    while pa > 90:
        pa -= 180
    return pa


def theta_limit(theta):
    """
    Angle theta is periodic with period pi.
    Constrain theta such that -pi/2<theta<=pi/2.

    Parameters
    ----------
    theta : float
      Input angle.

    Returns
    -------
    theta : float
      Rotate angle.
    """
    while theta <= -1 * np.pi / 2:
        theta += np.pi
    while theta > np.pi / 2:
        theta -= np.pi
    return theta


def get_aux_files(basename):
    """
    Look for and return all the aux files that are associated with
    this filename. Will look for:
    - background (_bkg.fits)
    - rms        (_rms.fits)
    - mask       (.mim)
    - catalogue  (_comp.fits)
    - psf map    (_psf.fits)

    will return filenames if they exist, or None where they do not.

    Parameters
    ----------
    basename : str
      The name/path of the input image.

    Returns
    -------
    aux : dict
      Dict of filenames or None with keys (bkg, rms, mask, cat, psf)
    """
    base = os.path.splitext(basename)[0]
    files = {
        "bkg": base + "_bkg.fits",
        "rms": base + "_rms.fits",
        "mask": base + ".mim",
        "cat": base + "_comp.fits",
        "psf": base + "_psf.fits",
    }

    for k in files.keys():
        if not os.path.exists(files[k]):
            files[k] = None
    return files<|MERGE_RESOLUTION|>--- conflicted
+++ resolved
@@ -780,17 +780,11 @@
         # calculate the integrated island flux if required
         if island_data.doislandflux:
             _, outerclip, _ = island_data.scalars
-<<<<<<< HEAD
             logger.debug(f"Integrated flux for island {isle_num}")
             kappa_sigma = np.where(
                 abs(idata) - outerclip * rms[0, :, :] > 0, idata, np.NaN
             )
             logger.debug(f"- island shape is {kappa_sigma.shape}")
-=======
-            logger.debug("Integrated flux for island {0}".format(isle_num))
-            kappa_sigma = np.where(abs(idata) - outerclip * rms > 0, idata, np.nan)
-            logger.debug("- island shape is {0}".format(kappa_sigma.shape))
->>>>>>> 631df8cf
 
             source = IslandSource()
             source.flags = 0
@@ -1127,17 +1121,10 @@
 
         curve = np.array(self.dcurve, dtype=self.bkgimg.dtype)
         # mask these arrays have the same mask the same as the data
-<<<<<<< HEAD
         mask = np.where(np.isnan(self.img))
-        self.bkgimg[mask] = np.NaN
-        self.rmsimg[mask] = np.NaN
-        curve[mask] = np.NaN
-=======
-        mask = np.where(np.isnan(img))
-        bkgimg[mask] = np.nan
-        rmsimg[mask] = np.nan
+        self.bkgimg[mask] = np.nan
+        self.rmsimg[mask] = np.nan
         curve[mask] = np.nan
->>>>>>> 631df8cf
 
         # Generate the new FITS files by copying the existing HDU
         # and assigning new data. This gives the new files the same
