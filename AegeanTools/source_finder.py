--- conflicted
+++ resolved
@@ -679,14 +679,11 @@
             sy = model[prefix + "sy"].value
             theta = model[prefix + "theta"].value
             amp = model[prefix + "amp"].value
-<<<<<<< HEAD
-            src_flags |= model[prefix + "flags"].value
+            src_flags |= int(model[prefix + "flags"].value)
+
             if threeD:
                 source.alpha = model[prefix + "alpha"].value
                 source.nu0 = model[prefix + "nu0"].value
-=======
-            src_flags |= int(model[prefix + "flags"].value)
->>>>>>> c79cbc1c
 
             # these are goodness of fit statistics for the entire island.
             source.residual_mean = residual[0]
@@ -1433,15 +1430,10 @@
             logger.debug(f" {i} components being fit")
             # now we correct the xo/yo positions to be
             # relative to the sub-image
-<<<<<<< HEAD
             logger.debug(f"xmxxymyx {xmin} {xmax} {ymin} {ymax}")
-            for i in range(params["components"].value):
+            for i in range(int(params["components"].value)):
                 prefix = f"c{i}_"
-=======
-            logger.debug("xmxxymyx {0} {1} {2} {3}".format(xmin, xmax, ymin, ymax))
-            for i in range(int(params["components"].value)):
-                prefix = "c{0}_".format(i)
->>>>>>> c79cbc1c
+
                 # must update limits before the value as limits are
                 # enforced when the value is updated
                 # ? From my understanding this ensures the sources are within the sub-image
@@ -1468,13 +1460,8 @@
             # mask to include pixels that are withn the FWHM
             # of the sources being fit
             mask_params = copy.deepcopy(params)
-<<<<<<< HEAD
-            for i in range(mask_params["components"].value):
+            for i in range(int(mask_params["components"].value)):
                 prefix = f"c{i}_"
-=======
-            for i in range(int(mask_params["components"].value)):
-                prefix = "c{0}_".format(i)
->>>>>>> c79cbc1c
                 mask_params[prefix + "amp"].value = 1
             mask_model = ntwodgaussian_lmfit(mask_params)
             mask = np.where(mask_model(allx.ravel(), ally.ravel()) <= 0.1)
@@ -1498,13 +1485,8 @@
             # Check to see that each component has some data within
             # the central 3x3 pixels of it's location
             # If not then we don't fit that component
-<<<<<<< HEAD
-            for i in range(params["components"].value):
+            for i in range(int(params["components"].value)):
                 prefix = f"c{i}_"
-=======
-            for i in range(int(params["components"].value)):
-                prefix = "c{0}_".format(i)
->>>>>>> c79cbc1c
                 # figure out a box around the center of this
                 cx, cy = (
                     params[prefix + "xo"].value,
@@ -1766,7 +1748,7 @@
             # now we correct the xo/yo positions to be
             # relative to the sub-image
             logger.debug(f"xmxxymyx {xmin} {xmax} {ymin} {ymax}")
-            for i in range(params["components"].value):
+            for i in range(int(params["components"].value)):
                 prefix = f"c{i}_"
                 # must update limits before the value as limits are
                 # enforced when the value is updated
@@ -1792,7 +1774,7 @@
             # mask to include pixels that are withn the FWHM
             # of the sources being fit
             mask_params = copy.deepcopy(params)
-            for i in range(mask_params["components"].value):
+            for i in range(int(mask_params["components"].value)):
                 prefix = f"c{i}_"
                 mask_params[prefix + "amp"].value = 1
             mask_model = nthreedgaussian_lmfit(mask_params)
@@ -1818,7 +1800,7 @@
             # Check to see that each component has some data within
             # the central 3x3 pixels of it's location
             # If not then we don't fit that component
-            for i in range(params["components"].value):
+            for i in range(int(params["components"].value)):
                 prefix = f"c{i}_"
                 # figure out a box around the center of this
                 cx, cy = (
