--- conflicted
+++ resolved
@@ -6,11 +6,7 @@
 __author__ = 'Paul Hancock'
 
 from AegeanTools import source_finder as sf
-<<<<<<< HEAD
-from AegeanTools.wcs_helpers import Beam, WCSHelper
-=======
-from AegeanTools.fits_image import Beam
->>>>>>> 7c14c203
+from AegeanTools.wcs_helpers import Beam
 from AegeanTools import models, flags
 from copy import deepcopy
 import numpy as np
@@ -241,11 +237,7 @@
     # test with no islands and no logger
     islands = sf.find_islands(im, bkg, rms)
     if len(islands) != 0:
-<<<<<<< HEAD
         return AssertionError("Found islands where none existed")
-=======
-        return AssertionError("Found islands where non existed")
->>>>>>> 7c14c203
 
     # now set just one island
     im[3:6,3:6] *= 10
@@ -279,11 +271,8 @@
     log = logging.getLogger("Aegean")
     #log.setLevel(logging.DEBUG)
 
-<<<<<<< HEAD
     wcshelper = WCSHelper.from_file(filename='tests/test_files/1904-66_SIN.fits')
 
-=======
->>>>>>> 7c14c203
     im = np.zeros(shape=(10, 10), dtype=np.float32) * np.nan
     bkg = np.zeros_like(im)
     rms = np.ones_like(im)
@@ -292,11 +281,7 @@
     im[3,3] = 8.
 
     islands = sf.find_islands(im, bkg, rms, log=log)
-<<<<<<< HEAD
     sources = sf.estimate_parinfo_image(islands, im=im, rms=rms, wcshelper=wcshelper, log=log)
-=======
-    sources = sf.estimate_parinfo_image(islands, im=im, rms=rms, wcs=None, log=log)
->>>>>>> 7c14c203
 
     if len(sources) != 1:
         raise AssertionError("Incorrect number of sources found {0}, expecting 1".format(len(sources)))
@@ -308,11 +293,7 @@
     # test on a negative island
     im *= -1.
     islands = sf.find_islands(im, bkg, rms, log=log)
-<<<<<<< HEAD
     sources = sf.estimate_parinfo_image(islands, im=im, rms=rms, wcshelper=wcshelper, log=log)
-=======
-    sources = sf.estimate_parinfo_image(islands, im=im, rms=rms, wcs=None, log=log)
->>>>>>> 7c14c203
 
     if len(sources) != 1:
         raise AssertionError("Incorrect number of sources found {0}, expecting 1".format(len(sources)))
@@ -327,11 +308,7 @@
     im[3,3] = 8.
 
     islands = sf.find_islands(im, bkg, rms, log=log)
-<<<<<<< HEAD
     sources = sf.estimate_parinfo_image(islands, im=im, rms=rms, wcshelper=wcshelper, log=log)
-=======
-    sources = sf.estimate_parinfo_image(islands, im=im, rms=rms, wcs=None, log=log)
->>>>>>> 7c14c203
     if len(sources) != 1:
         raise AssertionError("Incorrect number of sources found {0}, expecting 1".format(len(sources)))
     if not sources[0]['components'].value == 1:
